//    OpenVPN -- An application to securely tunnel IP networks
//               over a single port, with support for SSL/TLS-based
//               session authentication and key exchange,
//               packet encryption, packet authentication, and
//               packet compression.
//
//    Copyright (C) 2012-2022 OpenVPN Inc.
//
//    This program is free software: you can redistribute it and/or modify
//    it under the terms of the GNU Affero General Public License Version 3
//    as published by the Free Software Foundation.
//
//    This program is distributed in the hope that it will be useful,
//    but WITHOUT ANY WARRANTY; without even the implied warranty of
//    MERCHANTABILITY or FITNESS FOR A PARTICULAR PURPOSE.  See the
//    GNU Affero General Public License for more details.
//
//    You should have received a copy of the GNU Affero General Public License
//    along with this program in the COPYING file.
//    If not, see <http://www.gnu.org/licenses/>.

// These classes encapsulate the basic setup of the various objects needed to
// create an OpenVPN client session.  The basic idea here is to look at both
// compile time settings (i.e. crypto/SSL/random libraries), and run-time
// (such as transport layer using UDP, TCP, or HTTP-proxy), and
// build the actual objects that will be used to construct a client session.

#ifndef OPENVPN_CLIENT_CLIOPT_H
#define OPENVPN_CLIENT_CLIOPT_H

#include <string>
#include <tuple>
#include <unordered_set>
#include <map>
#include <set>

#include <openvpn/error/excode.hpp>

#include <openvpn/common/size.hpp>
#include <openvpn/common/platform.hpp>
#include <openvpn/common/options.hpp>
#include <openvpn/common/stop.hpp>
#include <openvpn/frame/frame_init.hpp>
#include <openvpn/pki/epkibase.hpp>
#include <openvpn/crypto/cryptodcsel.hpp>
#include <openvpn/random/mtrandapi.hpp>
#include <openvpn/ssl/mssparms.hpp>
#include <openvpn/tun/tunmtu.hpp>
#include <openvpn/tun/tristate_setting.hpp>
#include <openvpn/netconf/hwaddr.hpp>

#include <openvpn/transport/socket_protect.hpp>
#include <openvpn/transport/reconnect_notify.hpp>
#include <openvpn/transport/client/udpcli.hpp>
#include <openvpn/transport/client/tcpcli.hpp>
#include <openvpn/transport/client/httpcli.hpp>
#include <openvpn/transport/altproxy.hpp>
#include <openvpn/transport/dco.hpp>
#include <openvpn/client/cliproto.hpp>
#include <openvpn/client/cliopthelper.hpp>
#include <openvpn/client/optfilt.hpp>
#include <openvpn/client/clilife.hpp>

#include <openvpn/ssl/sslchoose.hpp>

#ifdef OPENVPN_GREMLIN
#include <openvpn/transport/gremlin.hpp>
#endif

#if defined(OPENVPN_PLATFORM_ANDROID)
#include <openvpn/client/cliemuexr.hpp>
#endif

#if defined(OPENVPN_EXTERNAL_TRANSPORT_FACTORY)
#include <openvpn/transport/client/extern/config.hpp>
#include <openvpn/transport/client/extern/fw.hpp>
#endif

#if defined(OPENVPN_EXTERNAL_TUN_FACTORY)
// requires that client implements ExternalTun::Factory::new_tun_factory
#include <openvpn/tun/extern/config.hpp>
#elif defined(USE_TUN_BUILDER)
#include <openvpn/tun/builder/client.hpp>
#elif defined(OPENVPN_PLATFORM_LINUX) && !defined(OPENVPN_FORCE_TUN_NULL)
#include <openvpn/tun/linux/client/tuncli.hpp>
#ifdef OPENVPN_COMMAND_AGENT
#include <openvpn/client/unix/cmdagent.hpp>
#endif
#elif defined(OPENVPN_PLATFORM_MAC) && !defined(OPENVPN_FORCE_TUN_NULL)
#include <openvpn/tun/mac/client/tuncli.hpp>
#include <openvpn/apple/maclife.hpp>
#ifdef OPENVPN_COMMAND_AGENT
#include <openvpn/client/unix/cmdagent.hpp>
#endif
#elif defined(OPENVPN_PLATFORM_WIN) && !defined(OPENVPN_FORCE_TUN_NULL)
#include <openvpn/tun/win/client/tuncli.hpp>
#ifdef OPENVPN_COMMAND_AGENT
#include <openvpn/client/win/cmdagent.hpp>
#endif
#else
#include <openvpn/tun/client/tunnull.hpp>
#endif

#ifdef PRIVATE_TUNNEL_PROXY
#include <openvpn/pt/ptproxy.hpp>
#endif

#if defined(ENABLE_KOVPN) || defined(ENABLE_OVPNDCO) || defined(ENABLE_OVPNDCOWIN)
#include <openvpn/dco/dcocli.hpp>
#endif

#ifndef OPENVPN_UNUSED_OPTIONS
#define OPENVPN_UNUSED_OPTIONS "UNKNOWN/UNSUPPORTED OPTIONS"
#endif

namespace openvpn {

struct ClientConfigParsed : public ClientAPI::ConfigCommon
{

    /**
     * Imports the settings from the UI set ClientAPI::Config
     * into this class.
     */
    void import_client_settings(const ClientAPI::Config &config)
    {
        /* explicitly allow slicing to only copy the settings that
         * are in the common base class \c ConfigCommon */
        ClientAPI::ConfigCommon::operator=(config);

        if (!config.protoOverride.empty())
            proto_override = Protocol::parse(config.protoOverride, Protocol::NO_SUFFIX);

        if (config.protoVersionOverride == 4)
            proto_version_override = IP::Addr::Version::V4;
        else if (config.protoVersionOverride == 6)
            proto_version_override = IP::Addr::Version::V6;

        if (!config.allowUnusedAddrFamilies.empty())
            allowUnusedAddrFamilies = TriStateSetting::parse(config.allowUnusedAddrFamilies);
    }

    IP::Addr::Version proto_version_override = IP::Addr::Version::UNSPEC;

    Protocol proto_override;

    TriStateSetting allowUnusedAddrFamilies;

    /* from eval config */
    std::string external_pki_alias;
};


class ClientOptions : public RC<thread_unsafe_refcount>
{
  public:
    typedef RCPtr<ClientOptions> Ptr;

    typedef ClientProto::Session Client;

    struct Config
    {
        /* Options set by the client application.
         * This class only uses a subset. For simplicity
         * we keep all client settings here instead of creating a new
         * subset class of configuration options */
        ClientConfigParsed clientconf;

        int conn_timeout = 0;
        SessionStats::Ptr cli_stats;
        ClientEvent::Queue::Ptr cli_events;
        ProtoContextCompressionOptions::Ptr proto_context_options;
        HTTPProxyTransport::Options::Ptr http_proxy_options;
        bool alt_proxy = false;
        bool synchronous_dns_lookup = false;
        bool disable_client_cert = false;
        int default_key_direction = -1;
        bool autologin_sessions = false;
        bool allow_local_lan_access = false;

        PeerInfo::Set::Ptr extra_peer_info;
#ifdef OPENVPN_PLATFORM_ANDROID
        bool enable_route_emulation = true;
#endif
#ifdef OPENVPN_GREMLIN
        Gremlin::Config::Ptr gremlin_config;
#endif
        Stop *stop = nullptr;

        // callbacks -- must remain in scope for lifetime of ClientOptions object
        ExternalPKIBase *external_pki = nullptr;
        SocketProtect *socket_protect = nullptr;
        ReconnectNotify *reconnect_notify = nullptr;
        RemoteList::RemoteOverride *remote_override = nullptr;

#if defined(USE_TUN_BUILDER)
        TunBuilderBase *builder = nullptr;
#endif

#if defined(OPENVPN_EXTERNAL_TUN_FACTORY)
        ExternalTun::Factory *extern_tun_factory = nullptr;
#endif

#if defined(OPENVPN_EXTERNAL_TRANSPORT_FACTORY)
        ExternalTransport::Factory *extern_transport_factory = nullptr;
#endif
    };

    ClientOptions(const OptionList &opt, // only needs to remain in scope for duration of constructor call
                  const Config &config)
        : clientconf(config.clientconf),
          server_addr_float(false),
          socket_protect(config.socket_protect),
          reconnect_notify(config.reconnect_notify),
          cli_stats(config.cli_stats),
          cli_events(config.cli_events),
          server_poll_timeout_(10),
          tcp_queue_limit(64),
          proto_context_options(config.proto_context_options),
          http_proxy_options(config.http_proxy_options),
          autologin(false),
          autologin_sessions(false),
          creds_locked(false),
          asio_work_always_on_(false),
          synchronous_dns_lookup(false)
#ifdef OPENVPN_EXTERNAL_TRANSPORT_FACTORY
          ,
          extern_transport_factory(config.extern_transport_factory)
#endif
    {
        // parse general client options
        const ParseClientConfig pcc(opt);

        // creds
        userlocked_username = pcc.userlockedUsername();
        autologin = pcc.autologin();
        autologin_sessions = (autologin && config.autologin_sessions);

        // digest factory
        DigestFactory::Ptr digest_factory(new CryptoDigestFactory<SSLLib::CryptoAPI>());

        // initialize RNG/PRNG
        rng.reset(new SSLLib::RandomAPI());
        prng.reset(new MTRand(time(nullptr)));

        // frame
        // get tun-mtu and tun-mtu-max parameter from config
        const unsigned int tun_mtu = parse_tun_mtu(opt, 0);
        const unsigned int tun_mtu_max = std::max(parse_tun_mtu_max(opt, TUN_MTU_DEFAULT + 100), tun_mtu);

        const MSSCtrlParms mc(opt);
        frame = frame_init(true, tun_mtu_max, mc.mssfix_ctrl, true);

        // TCP queue limit
        tcp_queue_limit = opt.get_num<decltype(tcp_queue_limit)>("tcp-queue-limit", 1, tcp_queue_limit, 1, 65536);

        // route-nopull
        pushed_options_filter.reset(new PushedOptionsFilter(opt));

        // OpenVPN Protocol context (including SSL)
        cp_main = proto_config(opt, config, pcc, false);
        cp_relay = proto_config(opt, config, pcc, true); // may be null

        CryptoAlgs::allow_default_dc_algs<SSLLib::CryptoAPI>(cp_main->ssl_factory->libctx(),
                                                             !config.clientconf.enableNonPreferredDCAlgorithms,
                                                             config.clientconf.enableLegacyAlgorithms);

#if (defined(ENABLE_KOVPN) || defined(ENABLE_OVPNDCO) || defined(ENABLE_OVPNDCOWIN)) && !defined(OPENVPN_FORCE_TUN_NULL) && !defined(OPENVPN_EXTERNAL_TUN_FACTORY)
        if (config.clientconf.dco)
#if defined(USE_TUN_BUILDER)
            dco = DCOTransport::new_controller(config.builder);
#else
            dco = DCOTransport::new_controller(nullptr);
#endif
#endif

        layer = cp_main->layer;

#ifdef PRIVATE_TUNNEL_PROXY
        if (config.alt_proxy && !dco)
            alt_proxy = PTProxy::new_proxy(opt, rng);
#endif

        // If HTTP proxy parameters are not supplied by API, try to get them from config
        if (!http_proxy_options)
            http_proxy_options = HTTPProxyTransport::Options::parse(opt);

        // load remote list
        if (config.remote_override)
        {
            remote_list.reset(new RemoteList(config.remote_override));
            remote_list->set_random(prng);
        }
        else
            remote_list.reset(new RemoteList(opt, "", RemoteList::WARN_UNSUPPORTED, nullptr, prng));
        if (!remote_list->defined())
            throw option_error("no remote option specified");

        // If running in tun_persist mode, we need to do basic DNS caching so that
        // we can avoid emitting DNS requests while the tunnel is blocked during
        // reconnections.
        remote_list->set_enable_cache(config.clientconf.tunPersist);

        // process server/port/family overrides
        remote_list->set_server_override(config.clientconf.serverOverride);
        remote_list->set_port_override(config.clientconf.portOverride);
        remote_list->set_proto_version_override(config.clientconf.proto_version_override);

        // process protocol override, should be called after set_enable_cache
        remote_list->handle_proto_override(config.clientconf.proto_override,
                                           http_proxy_options || (alt_proxy && alt_proxy->requires_tcp()));

        // process remote-random
        if (opt.exists("remote-random"))
            remote_list->randomize();

        // get "float" option
        server_addr_float = opt.exists("float");

        // special remote cache handling for proxies
        if (alt_proxy)
        {
            remote_list->set_enable_cache(false); // remote server addresses will be resolved by proxy
            alt_proxy->set_enable_cache(config.clientconf.tunPersist);
        }
        else if (http_proxy_options)
        {
            remote_list->set_enable_cache(false); // remote server addresses will be resolved by proxy
            http_proxy_options->proxy_server_set_enable_cache(config.clientconf.tunPersist);
        }

        check_for_incompatible_options(opt);

        // throw an exception if dco is requested but config/options are dco-incompatible
        bool dco_compatible = false;
        std::tie(dco_compatible, std::ignore) = check_dco_compatibility(clientconf, opt);
        if (config.clientconf.dco && !dco_compatible)
        {
            throw option_error("dco_compatibility: config/options are not compatible with dco");
        }

#ifdef OPENVPN_PLATFORM_UWP
        // workaround for OVPN3-62 Busy loop in win_event.hpp
        asio_work_always_on_ = true;
#endif

        synchronous_dns_lookup = config.synchronous_dns_lookup;

#ifdef OPENVPN_TLS_LINK
        if (opt.exists("tls-ca"))
        {
            tls_ca = opt.cat("tls-ca");
        }
#endif

        // init transport config
        const std::string session_name = load_transport_config();

        // initialize tun/tap
        if (dco)
        {
            DCO::TunConfig tunconf;
#if defined(OPENVPN_COMMAND_AGENT) && defined(OPENVPN_PLATFORM_WIN)
            tunconf.setup_factory = WinCommandAgent::new_agent(opt);
#endif
            tunconf.tun_prop.layer = layer;
            tunconf.tun_prop.session_name = session_name;
            if (tun_mtu)
                tunconf.tun_prop.mtu = tun_mtu;
            tunconf.tun_prop.mtu_max = tun_mtu_max;
            tunconf.tun_prop.google_dns_fallback = config.clientconf.googleDnsFallback;
            tunconf.tun_prop.remote_list = remote_list;
            tunconf.stop = config.stop;
            tunconf.allow_local_dns_resolvers = config.clientconf.allowLocalDnsResolvers;
#if defined(OPENVPN_PLATFORM_WIN)
            if (config.clientconf.tunPersist)
                tunconf.tun_persist.reset(new TunWin::DcoTunPersist(true, TunWrapObjRetain::NO_RETAIN_NO_REPLACE, nullptr));
#endif
            tun_factory = dco->new_tun_factory(tunconf, opt);
        }
        else
        {
#if defined(OPENVPN_EXTERNAL_TUN_FACTORY)
            {
                ExternalTun::Config tunconf;
                tunconf.tun_prop.layer = layer;
                tunconf.tun_prop.session_name = session_name;
                tunconf.tun_prop.google_dns_fallback = config.clientconf.googleDnsFallback;
                if (tun_mtu)
                    tunconf.tun_prop.mtu = tun_mtu;
                tunconf.tun_prop.mtu_max = tun_mtu_max;
                tunconf.frame = frame;
                tunconf.stats = cli_stats;
                tunconf.tun_prop.remote_list = remote_list;
                tunconf.tun_persist = config.clientconf.tunPersist;
                tunconf.stop = config.stop;
                tun_factory.reset(config.extern_tun_factory->new_tun_factory(tunconf, opt));
                if (!tun_factory)
                    throw option_error("OPENVPN_EXTERNAL_TUN_FACTORY: no tun factory");
            }
#elif defined(USE_TUN_BUILDER)
            {
                TunBuilderClient::ClientConfig::Ptr tunconf = TunBuilderClient::ClientConfig::new_obj();
                tunconf->builder = config.builder;
                tunconf->tun_prop.session_name = session_name;
                tunconf->tun_prop.google_dns_fallback = config.clientconf.googleDnsFallback;
                tunconf->tun_prop.allow_local_lan_access = config.allow_local_lan_access;
                if (tun_mtu)
                    tunconf->tun_prop.mtu = tun_mtu;
                tunconf->tun_prop.mtu_max = tun_mtu_max;
                tunconf->frame = frame;
                tunconf->stats = cli_stats;
                tunconf->tun_prop.remote_list = remote_list;
                tun_factory = tunconf;
#if defined(OPENVPN_PLATFORM_IPHONE)
                tunconf->retain_sd = true;
                tunconf->tun_prefix = true;
                if (config.clientconf.tunPersist)
                    tunconf->tun_prop.remote_bypass = true;
#endif
#if defined(OPENVPN_PLATFORM_ANDROID)
                // Android VPN API only supports excluded IP prefixes starting with Android 13/API 33,
                // so we must emulate them for earlier platforms
                if (config.enable_route_emulation)
                {
                    tunconf->eer_factory.reset(new EmulateExcludeRouteFactoryImpl(false));
                }
                else
                {
                    tunconf->eer_factory.reset(nullptr);
                }
#endif
#if defined(OPENVPN_PLATFORM_MAC)
                tunconf->tun_prefix = true;
#endif
                if (config.clientconf.tunPersist)
                    tunconf->tun_persist.reset(new TunBuilderClient::TunPersist(true, tunconf->retain_sd ? TunWrapObjRetain::RETAIN : TunWrapObjRetain::NO_RETAIN, config.builder));
                tun_factory = tunconf;
            }
#elif defined(OPENVPN_PLATFORM_LINUX) && !defined(OPENVPN_FORCE_TUN_NULL)
            {
                TunLinux::ClientConfig::Ptr tunconf = TunLinux::ClientConfig::new_obj();
                tunconf->tun_prop.layer = layer;
                tunconf->tun_prop.session_name = session_name;
                if (tun_mtu)
                    tunconf->tun_prop.mtu = tun_mtu;
                tunconf->tun_prop.mtu_max = tun_mtu_max;
                tunconf->tun_prop.google_dns_fallback = config.clientconf.googleDnsFallback;
                tunconf->generate_tun_builder_capture_event = config.clientconf.generateTunBuilderCaptureEvent;
                tunconf->tun_prop.remote_list = remote_list;
                tunconf->frame = frame;
                tunconf->stats = cli_stats;
                if (config.clientconf.tunPersist)
                    tunconf->tun_persist.reset(new TunLinux::TunPersist(true, TunWrapObjRetain::NO_RETAIN, nullptr));
                tunconf->load(opt);
                tun_factory = tunconf;
            }
#elif defined(OPENVPN_PLATFORM_MAC) && !defined(OPENVPN_FORCE_TUN_NULL)
            {
                TunMac::ClientConfig::Ptr tunconf = TunMac::ClientConfig::new_obj();
                tunconf->tun_prop.layer = layer;
                tunconf->tun_prop.session_name = session_name;
                tunconf->tun_prop.google_dns_fallback = config.clientconf.googleDnsFallback;
                if (tun_mtu)
                    tunconf->tun_prop.mtu = tun_mtu;
                tunconf->tun_prop.mtu_max = tun_mtu_max;
                tunconf->frame = frame;
                tunconf->stats = cli_stats;
                tunconf->stop = config.stop;
                if (config.clientconf.tunPersist)
                {
                    tunconf->tun_persist.reset(new TunMac::TunPersist(true, TunWrapObjRetain::NO_RETAIN, nullptr));
#ifndef OPENVPN_COMMAND_AGENT
                    /* remote_list is required by remote_bypass to work */
                    tunconf->tun_prop.remote_bypass = true;
                    tunconf->tun_prop.remote_list = remote_list;
#endif
                }
                client_lifecycle.reset(new MacLifeCycle);
#ifdef OPENVPN_COMMAND_AGENT
                tunconf->tun_setup_factory = UnixCommandAgent::new_agent(opt);
#endif
                tun_factory = tunconf;
            }
#elif defined(OPENVPN_PLATFORM_WIN) && !defined(OPENVPN_FORCE_TUN_NULL)
            {
                TunWin::ClientConfig::Ptr tunconf = TunWin::ClientConfig::new_obj();
                tunconf->tun_prop.layer = layer;
                tunconf->tun_prop.session_name = session_name;
                tunconf->tun_prop.google_dns_fallback = config.clientconf.googleDnsFallback;
                if (tun_mtu)
                    tunconf->tun_prop.mtu = tun_mtu;
                tunconf->tun_prop.mtu_max = tun_mtu_max;
                tunconf->frame = frame;
                tunconf->stats = cli_stats;
                tunconf->stop = config.stop;
                tunconf->tun_type = config.clientconf.wintun ? TunWin::Wintun : TunWin::TapWindows6;
                tunconf->allow_local_dns_resolvers = config.clientconf.allowLocalDnsResolvers;
                if (config.clientconf.tunPersist)
                {
                    tunconf->tun_persist.reset(new TunWin::TunPersist(true, TunWrapObjRetain::NO_RETAIN, nullptr));
#ifndef OPENVPN_COMMAND_AGENT
                    /* remote_list is required by remote_bypass to work */
                    tunconf->tun_prop.remote_bypass = true;
                    tunconf->tun_prop.remote_list = remote_list;
#endif
                }
#ifdef OPENVPN_COMMAND_AGENT
                tunconf->tun_setup_factory = WinCommandAgent::new_agent(opt);
#endif
                tun_factory = tunconf;
            }
#else
            {
                TunNull::ClientConfig::Ptr tunconf = TunNull::ClientConfig::new_obj();
                tunconf->frame = frame;
                tunconf->stats = cli_stats;
                tun_factory = tunconf;
            }
#endif
        }

        // The Core Library itself does not handle TAP/OSI_LAYER_2 currently,
        // so we bail out early whenever someone tries to use TAP configurations
        if (layer == Layer(Layer::OSI_LAYER_2))
            throw ErrorCode(Error::TAP_NOT_SUPPORTED, true, "OSI layer 2 tunnels are not currently supported");

        // server-poll-timeout
        {
            const Option *o = opt.get_ptr("server-poll-timeout");
            if (o)
                server_poll_timeout_ = parse_number_throw<unsigned int>(o->get(1, 16), "server-poll-timeout");
        }

        // create default creds object in case submit_creds is not called,
        // and populate it with embedded creds, if available
        {
            ClientCreds::Ptr cc = new ClientCreds();
            if (pcc.hasEmbeddedPassword())
            {
                cc->set_username(userlocked_username);
                cc->set_password(pcc.embeddedPassword());
                cc->enable_password_cache(true);
                cc->set_replace_password_with_session_id(true);
                submit_creds(cc);
                creds_locked = true;
            }
            else if (autologin_sessions)
            {
                // autologin sessions require replace_password_with_session_id
                cc->set_replace_password_with_session_id(true);
                submit_creds(cc);
                creds_locked = true;
            }
            else
            {
                submit_creds(cc);
            }
        }

        // configure push_base, a set of base options that will be combined with
        // options pushed by server.
        {
            push_base.reset(new PushOptionsBase());

            // base options where multiple options of the same type can aggregate
            push_base->multi.extend(opt, "route");
            push_base->multi.extend(opt, "route-ipv6");
            push_base->multi.extend(opt, "redirect-gateway");
            push_base->multi.extend(opt, "redirect-private");
            push_base->multi.extend(opt, "dhcp-option");

            // base options which need to be merged, not just aggregated
            push_base->merge.extend(opt, "dns");

            // base options where only a single instance of each option makes sense
            push_base->singleton.extend(opt, "redirect-dns");
            push_base->singleton.extend(opt, "inactive");
            push_base->singleton.extend(opt, "route-metric");

            // IPv6
            {
                const unsigned int n6 = push_base->singleton.extend(opt, "block-ipv6");
                const unsigned int n4 = push_base->singleton.extend(opt, "block-ipv4");

                if (!n6 && config.clientconf.allowUnusedAddrFamilies() == TriStateSetting::No)
                {
                    push_base->singleton.emplace_back("block-ipv6");
                }
                if (!n4 && config.clientconf.allowUnusedAddrFamilies() == TriStateSetting::No)
                {
                    push_base->singleton.emplace_back("block-ipv4");
                }
            }
        }

        handle_unused_options(opt);
    }

    // If those options are present, dco cannot be used
    inline static std::unordered_set<std::string> dco_incompatible_opts = {
        "http-proxy",
        "compress",
        "comp-lzo"};


    /** Checks if there are dco-incompatible options in options list or config has
     * dco-incompatible settings. Return dcoCompatible flag and dcoIncompatibilityReason
     * string property (if applicable)  */
    static std::tuple<bool, std::string> check_dco_compatibility(const ClientAPI::ConfigCommon &config, const OptionList &opt)
    {
#if defined(ENABLE_KOVPN)
        // only care about dco/dco-win
        return std::make_tuple(true, "");
#else

        std::vector<std::string> reasons;

        for (auto &optname : dco_incompatible_opts)
        {
            if (opt.exists(optname))
            {
                reasons.push_back("option " + optname + " is not compatible with dco");
            }
        }

        if (config.enableLegacyAlgorithms)
        {
            reasons.emplace_back("legacy algorithms are not compatible with dco");
        }

        if (config.enableNonPreferredDCAlgorithms)
        {
            reasons.emplace_back("non-preferred data channel algorithms are not compatible with dco");
        }

        if (!config.proxyHost.empty())
        {
            reasons.emplace_back("proxyHost config setting is not compatible with dco");
        }

        if (reasons.empty())
        {
            return std::make_tuple(true, "");
        }
        else
        {
            return std::make_tuple(false, string::join(reasons, "\n"));
        }
#endif
    }

    void check_for_incompatible_options(const OptionList &opt)
    {
        // secret option not supported
        if (opt.exists("secret"))
            throw option_error("sorry, static key encryption mode (non-SSL/TLS) is not supported");

        // fragment option not supported
        if (opt.exists("fragment"))
            throw option_error("sorry, 'fragment' directive is not supported, nor is connecting to a server that uses 'fragment' directive");

        if (!opt.exists("client"))
            throw option_error("Neither 'client' nor both 'tls-client' and 'pull' options declared. OpenVPN3 client only supports --client mode.");

        // Only p2p mode accept
        if (opt.exists("mode"))
        {
<<<<<<< HEAD
            const auto &mode = opt.get("mode");
            if (mode.size() != 1 || mode.get(1, 128) != "p2p")
=======
            auto mode = opt.get("mode");
            if (mode.size() != 2 || mode.get(1, 128) != "p2p")
>>>>>>> 8f4cd953
            {
                throw option_error("Only 'mode p2p' supported");
            }
        }

        // key-method 2 is the only thing that 2.5+ and 3.x support
        if (opt.exists("key-method"))
        {
            auto keymethod = opt.get("key-method");
            if (keymethod.size() != 2 || keymethod.get(1, 128) != "2")
            {
                throw option_error("Only 'key-method 2' is supported: " + keymethod.get(1, 128));
            }
        }
    }

    std::unordered_set<std::string> settings_ignoreWithWarning = {
        "allow-compression", /* TODO: maybe check against our client option compression setting? */
        "allow-recursive-routing",
        "auth-nocache",
        "auth-retry",
        "block-outside-dns", /* Core will decide on its own when to block outside dns, so this is not 100% identical in behaviour, so still warn */
        "compat-mode",
        "connect-retry",
        "connect-retry-max",
        "connect-timeout", /* TODO: this should be really implemented */
        "data-ciphers",    /* TODO: maybe add more special warning that checks it against our supported ciphers */
        "data-ciphers-fallback",
        "disable-dco", /* TODO: maybe throw an error if DCO is active? */
        "disable-occ",
        "engine",
        "explicit-exit-notify", /* ignoring it in config does not break connection or functionality */
        "group",
        "ifconfig-nowarn", /* v3 does not do OCC checks */
        "ip-win32",
        "keepalive", /* A push only feature (ping/ping-restart) in v3. Ignore with warning since often present in configs too */
        "link-mtu",
        "machine-readable-output", /* would be set by a CliOptions */
        "mark",                    /* enables SO_MARK */
        "mute",
        "ncp-ciphers",
        "nice",
        "opt-verify",
        "passtos",
        "persist-key",
        "persist-tun",
        "preresolve",
        "providers", /* Done via client options */
        "remap-usr1",
        "reneg-bytes",
        "reneg-pkts",
        "replay-window",
        "resolv-retry",
        "route-method", /* Windows specific fine tuning option */
        "route-delay",
        "show-net-up",
        "socket-flags",
        "suppress-timestamps", /* harmless to ignore  */
        "tcp-nodelay",
        "tls-version-max", /* We don't allow restricting max version */
        "tun-mtu-extra",   /* (only really used in tap in OpenVPN 2.x)*/
        "udp-mtu",         /* Alias for link-mtu */
        "user",
    };

    std::unordered_set<std::string> settings_serverOnlyOptions = {
        "auth-gen-token",
        "auth-gen-token-secret",
        "auth-user-pass-optional",
        "auth-user-pass-verify",
        "bcast-buffers",
        "ccd-exclusive",
        "client-config-dir",
        "client-connect",
        "client-disconnect",
        "client-to-client",
        "connect-freq",
        "dh",
        "disable",
        "duplicate-cn",
        "hash-size",
        "ifconfig-ipv6-pool",
        "ifconfig-pool",
        "ifconfig-pool-persist",
        "ifconfig-push",
        "ifconfig-push-constraint",
        "iroute",
        "iroute-ipv6",
        "max-clients",
        "max-routes-per-client",
        "push",
        "push-remove",
        "push-reset",
        "server",
        "server-bridge",
        "server-ipv6",
        "stale-routes-check",
        "tls-crypt-v2-verify",
        "username-as-common-name",
        "verify-client-cert",
        "vlan-accept",
        "vlan-pvid",
        "vlan-tagging",
    };

    /* Features not implemented and not safe to ignore */
    std::unordered_set<std::string> settings_feature_not_implemented_fatal = {
        "askpass",
        "capath",
        "cd",
        "chroot",
        "client-nat",
        "cryptoapicert",
        "daemon",
        "daemon",
        "errors-to-stderr",
        "gremlin",
        "lladdr",
        "log",
        "log",
        "log-append",
        "management",
        "memstats",
        "msg-channel", /* (Windows service in v2) */
        "ping-timer-rem",
        "single-session", /* This option is quite obscure but changes behaviour enough to not ignore it */
        "socks-proxy",
        "status",
        "status-version",
        "syslog",
        "tls-server", /* No p2p mode in v3 */
        "verify-hash",
        "win-sys",
        "writepid",
        "x509-username-field",
    };

    /* Features not implemented but safe enough to ignore */
    std::unordered_set<std::string> settings_feature_not_implemented_warn = {
        "allow-pull-fqdn",
        "bind",
        "local",
        "lport",
        "mlock",
        "mtu-disc",
        "mtu-test",
        "persist-local-ip",
        "persist-remote-ip",
        "shaper",
        "tls-exit",
    };

    /* Push only options (some are allowed in the config in OpenVPN 2
     * but really push only options) */
    std::unordered_set<std::string> settings_pushonlyoptions = {
        "auth-token",
        "auth-token-user",
        "echo",
        "parameter",
        "ping",
        "ping-exit",
        "ping-restart", /* ping related options are pull only in v3, v2 needs them in the config for pure p2p */
        "key-derivation",
        "peer-id",
        "protocol-flags",
        "ifconfig",
        "ifconfig-ipv6",
        "topology",
        "route-gateway"};

    /* Features related to scripts/plugins */
    std::unordered_set<std::string> settings_script_plugin_feature = {
        "down",
        "down-pre",
        "ifconfig-noexec",
        "ipchange",
        "learn-address",
        "plugin",
        "route-noexec",
        "route-pre-down",
        "route-up",
        "setenv-safe",
        "tls-export-cert",
        "tls-verify",
        "up",
        "up-delay",
        "x509-track"};

    /* Standalone OpenVPN v2 modes */
    std::unordered_set<std::string> settings_standalone_options = {
        "genkey",
        "mktun",
        "rmtun",
        "show-ciphers",
        "show-curves",
        "show-digests",
        "show-engines",
        "show-groups",
        "show-tls",
        "test-crypto"};

    /* Deprecated/throwing error in OpenVPN 2.x already: */
    std::unordered_set<std::string> settings_removedOptions = {
        "mtu-dynamic", "no-replay", "no-name-remapping", "compat-names", "ncp-disable", "no-iv"};

    std::unordered_set<std::string> settings_ignoreSilently = {
        "ecdh-curve", /* Deprecated in v2, not needed with modern OpenSSL */
        "fast-io",
        "max-routes",
        "mute-replay-warnings",
        "nobind", /* only behaviour in v3 client anyway */
        "prng",
        "rcvbuf",         /* present in many configs */
        "replay-persist", /* Makes little sense in TLS mode */
        "script-security",
        "sndbuf",
        "tmp-dir",
        "tun-ipv6",   /* ignored in v2 as well */
        "txqueuelen", /* so platforms evaluate that in tun, some do not, do not warn about that */
        "verb"};

    class OptionErrors
    {
      public:
        void add_failed_opt(const Option &o, const std::string &message, bool fatal_arg)
        {
            if (options_per_category.find(message) == options_per_category.end())
            {
                options_per_category[message] = {};
            }

            fatal |= fatal_arg;
            options_per_category[message].push_back(o);
        }

        void print_option_errors()
        {
            std::ostringstream os;

            for (const auto &[category, options] : options_per_category)
            {
                if (!options.empty())
                {
                    OPENVPN_LOG(category);

                    os << category << ": ";
                    std::vector<std::string> opts;
                    for (size_t i = 0; i < options.size(); ++i)
                    {
                        auto &o = options[i];
                        OPENVPN_LOG(std::to_string(i) << ' ' << o.render(Option::RENDER_BRACKET | Option::RENDER_TRUNC_64));
                        opts.push_back(o.get(0, 64));
                    }

                    os << string::join(opts, ",") << std::endl;
                }
            }

            if (fatal)
            {
                throw ErrorCode(Error::UNUSED_OPTIONS, true, os.str());
            }
        }

      private:
        std::map<std::string, std::vector<Option>> options_per_category;
        bool fatal = false;
    };

    /**
     * This groups all the options that OpenVPN 2.x supports that the
     * OpenVPN v3 client does not support into a number of different groups
     * and warns or errors out if with a specific message for that group.
     *
     * If any option that is not touched() after going through all groups
     * the function will print them as unknown unsupported option(s) and
     * error out
     */
    void handle_unused_options(const OptionList &opt)
    {
        /* Meta options that AS profiles often have that we do not parse and
         * can ignore without warning */
        std::unordered_set<std::string> ignoreMetaOptions = {
            "CLI_PREF_ALLOW_WEB_IMPORT",
            "CLI_PREF_BASIC_CLIENT",
            "CLI_PREF_ENABLE_CONNECT",
            "CLI_PREF_ENABLE_XD_PROXY",
            "WSHOST",
            "WEB_CA_BUNDLE",
            "IS_OPENVPN_WEB_CA",
            "OVPN_ACCESS_SERVER_NO_WEB",
        };

        std::unordered_set<std::string> ignore_unknown_option_list;

        if (opt.exists("ignore-unknown-option"))
        {
            auto igOptlist = opt.get_index("ignore-unknown-option");
            for (auto igUnOptIdx : igOptlist)
            {
                const Option &o = opt[igUnOptIdx];
                for (size_t i = 1; i < o.size(); i++)
                {
                    const auto &optionToIgnore = o.get(i, 0);

                    ignore_unknown_option_list.insert(optionToIgnore);
                }
                o.touch();
            }
        }

        for (const auto &o : opt)
        {
            if (!o.meta() && settings_ignoreSilently.find(o.get(0, 0)) != settings_ignoreSilently.end())
            {
                o.touch();
            }
            if (o.meta() && ignoreMetaOptions.find(o.get(0, 0)) != ignoreMetaOptions.end())
            {
                o.touch();
            }
        }

        /* Mark all options that will not trigger any kind of message
         * as touched to avoid an empty message with unused options */
        if (opt.n_unused() == 0)
            return;

        OPENVPN_LOG_NTNL("NOTE: This configuration contains options that were not used:" << std::endl);

        OptionErrors errors{};

        /* Go through all options and check all options that have not been
         * touched (parsed) yet */
        showUnusedOptionsByList(opt, settings_removedOptions, "Removed deprecated option", true, errors);
        showUnusedOptionsByList(opt, settings_serverOnlyOptions, "Server only option", true, errors);
        showUnusedOptionsByList(opt, settings_standalone_options, "OpenVPN 2.x command line operation", true, errors);
        showUnusedOptionsByList(opt, settings_feature_not_implemented_warn, "Feature not implemented (option ignored)", false, errors);
        showUnusedOptionsByList(opt, settings_pushonlyoptions, "Option allowed only to be pushed by the server", true, errors);
        showUnusedOptionsByList(opt, settings_script_plugin_feature, "Ignored (no script/plugin support)", false, errors);
        showUnusedOptionsByList(opt, ignore_unknown_option_list, "Ignored by option 'ignore-unknown-option'", false, errors);
        showUnusedOptionsByList(opt, settings_ignoreWithWarning, "Unsupported option (ignored)", false, errors);

        auto ignoredBySetenvOpt = [](const Option &option)
        { return !option.touched() && option.warnonlyunknown(); };
        showOptionsByFunction(opt, ignoredBySetenvOpt, "Ignored options prefixed with 'setenv opt'", false, errors);

        auto unusedMetaOpt = [](const Option &option)
        { return !option.touched() && option.meta(); };
        showOptionsByFunction(opt, unusedMetaOpt, "Unused ignored meta options", false, errors);

        auto managmentOpt = [](const Option &option)
        { return !option.touched() && option.get(0, 0).rfind("management", 0) == 0; };
        showOptionsByFunction(opt, managmentOpt, "OpenVPN management interface is not supported by this client", true, errors);

        // If we still have options that are unaccounted for, we print them and throw an error or just warn about them
        auto onlyLightlyTouchedOptions = [](const Option &option)
        { return option.touched_lightly(); };
        showOptionsByFunction(opt, onlyLightlyTouchedOptions, "Unused options, probably specified multiple times in the configuration file", false, errors);

        auto nonTouchedOptions = [](const Option &option)
        { return !option.touched() && !option.touched_lightly(); };
        showOptionsByFunction(opt, nonTouchedOptions, OPENVPN_UNUSED_OPTIONS, true, errors);

        errors.print_option_errors();
    }

    void showUnusedOptionsByList(const OptionList &optlist, std::unordered_set<std::string> option_set, const std::string &message, bool fatal, OptionErrors &errors)
    {
        auto func = [&option_set](const Option &opt)
        { return !opt.touched() && option_set.find(opt.get(0, 0)) != option_set.end(); };
        showOptionsByFunction(optlist, func, message, fatal, errors);
    }

    /* lambda expression that capture variables have complex signatures, avoid these by letting the compiler
     * itself figure it out with a template */
    template <typename T>
    void showOptionsByFunction(const OptionList &opt, T func, const std::string &message, bool fatal, OptionErrors &errors)
    {
        for (size_t i = 0; i < opt.size(); ++i)
        {
            auto &o = opt[i];
            if (func(o))
            {
                o.touch();

                errors.add_failed_opt(o, message, fatal);
            }
        }
    }

    static PeerInfo::Set::Ptr build_peer_info(const Config &config, const ParseClientConfig &pcc, const bool autologin_sessions)
    {
        PeerInfo::Set::Ptr pi(new PeerInfo::Set);

        // autologin sessions
        if (autologin_sessions)
            pi->emplace_back("IV_AUTO_SESS", "1");

        if (pcc.pushPeerInfo())
        {
            /* ensure that we use only one variable with the same name */
            std::unordered_map<std::string, std::string> extra_values;

            if (pcc.peerInfoUV())
            {
                for (auto const &kv : *pcc.peerInfoUV())
                {
                    extra_values[kv.key] = kv.value;
                }
            }

            /* Config::peerInfo takes precedence */
            if (config.extra_peer_info.get())
            {
                for (auto const &kv : *config.extra_peer_info.get())
                {
                    extra_values[kv.key] = kv.value;
                }
            }

            for (auto kv : extra_values)
            {
                pi->emplace_back(kv.first, kv.second);
            }
        }

        // UI version
        if (!config.clientconf.guiVersion.empty())
            pi->emplace_back("IV_GUI_VER", config.clientconf.guiVersion);

        // Supported SSO methods
        if (!config.clientconf.ssoMethods.empty())
            pi->emplace_back("IV_SSO", config.clientconf.ssoMethods);

        if (!config.clientconf.appCustomProtocols.empty())
            pi->emplace_back("IV_ACC", "2048,6:A," + config.clientconf.appCustomProtocols);

        // MAC address
        if (pcc.pushPeerInfo())
        {
            std::string hwaddr = get_hwaddr();
            if (!config.clientconf.hwAddrOverride.empty())
                pi->emplace_back("IV_HWADDR", config.clientconf.hwAddrOverride);
            else if (!hwaddr.empty())
                pi->emplace_back("IV_HWADDR", hwaddr);
            pi->emplace_back("IV_SSL", get_ssl_library_version());

            if (!config.clientconf.platformVersion.empty())
                pi->emplace_back("IV_PLAT_VER", config.clientconf.platformVersion);
        }
        return pi;
    }

    void next(RemoteList::Advance type)
    {
        bool omit_next = false;

        if (alt_proxy)
            omit_next = alt_proxy->next();
        if (!omit_next)
            remote_list->next(type);
        load_transport_config();
    }

    void remote_reset_cache_item()
    {
        remote_list->reset_cache_item();
    }

    bool pause_on_connection_timeout()
    {
        if (reconnect_notify)
            return reconnect_notify->pause_on_connection_timeout();
        else
            return false;
    }

    bool retry_on_auth_failed() const
    {
        return clientconf.retryOnAuthFailed;
    }

    /**
     * Return a client configuration to be used as configuration for the
     * control layer.
     *
     * Will basically copy a subset of this configuration object to a new
     * smaller configuration object
     */
    Client::Config::Ptr client_config(const bool relay_mode)
    {
        Client::Config::Ptr cli_config = new Client::Config;

        // Copy ProtoConfig so that modifications due to server push will
        // not persist across client instantiations.
        cli_config->proto_context_config.reset(new Client::ProtoConfig(proto_config_cached(relay_mode)));

        cli_config->proto_context_options = proto_context_options;
        cli_config->push_base = push_base;
        cli_config->transport_factory = transport_factory;
        cli_config->tun_factory = tun_factory;
        cli_config->cli_stats = cli_stats;
        cli_config->cli_events = cli_events;
        cli_config->creds = creds;
        cli_config->pushed_options_filter = pushed_options_filter;
        cli_config->tcp_queue_limit = tcp_queue_limit;
        cli_config->echo = clientconf.echo;
        cli_config->info = clientconf.info;
        cli_config->autologin_sessions = autologin_sessions;
        return cli_config;
    }

    bool need_creds() const
    {
        return !autologin;
    }

    void submit_creds(const ClientCreds::Ptr &creds_arg)
    {
        if (!creds_arg)
            return;

        // Override HTTP proxy credentials if provided dynamically
        if (http_proxy_options && creds_arg->http_proxy_username_defined())
            http_proxy_options->username = creds_arg->get_http_proxy_username();
        if (http_proxy_options && creds_arg->http_proxy_password_defined())
            http_proxy_options->password = creds_arg->get_http_proxy_password();

        if (!creds_locked)
        {
            // if no username is defined in creds and userlocked_username is defined
            // in profile, set the creds username to be the userlocked_username
            if (!creds_arg->username_defined() && !userlocked_username.empty())
                creds_arg->set_username(userlocked_username);
            creds = creds_arg;
        }
    }

    bool server_poll_timeout_enabled() const
    {
        return !http_proxy_options;
    }

    Time::Duration server_poll_timeout() const
    {
        return Time::Duration::seconds(server_poll_timeout_);
    }

    SessionStats &stats()
    {
        return *cli_stats;
    }
    const SessionStats::Ptr &stats_ptr() const
    {
        return cli_stats;
    }
    ClientEvent::Queue &events()
    {
        return *cli_events;
    }
    ClientLifeCycle *lifecycle()
    {
        return client_lifecycle.get();
    }

    int conn_timeout() const
    {
        return clientconf.connTimeout;
    }

    bool asio_work_always_on() const
    {
        return asio_work_always_on_;
    }

    RemoteList::Ptr remote_list_precache() const
    {
        RemoteList::Ptr r;
        if (alt_proxy)
        {
            alt_proxy->precache(r);
            if (r)
                return r;
        }
        if (http_proxy_options)
        {
            http_proxy_options->proxy_server_precache(r);
            if (r)
                return r;
        }
        return remote_list;
    }

    void update_now()
    {
        now_.update();
    }

    void finalize(const bool disconnected)
    {
        if (tun_factory)
            tun_factory->finalize(disconnected);
    }

  private:
    Client::ProtoConfig &proto_config_cached(const bool relay_mode)
    {
        if (relay_mode && cp_relay)
            return *cp_relay;
        else
            return *cp_main;
    }

    Client::ProtoConfig::Ptr proto_config(const OptionList &opt,
                                          const Config &config,
                                          const ParseClientConfig &pcc,
                                          const bool relay_mode)
    {
        // relay mode is null unless one of the below directives is defined
        if (relay_mode && !opt.exists("relay-mode"))
            return Client::ProtoConfig::Ptr();

        // load flags
        unsigned int lflags = SSLConfigAPI::LF_PARSE_MODE;
        if (relay_mode)
            lflags |= SSLConfigAPI::LF_RELAY_MODE;

        // client SSL config
        SSLLib::SSLAPI::Config::Ptr cc(new SSLLib::SSLAPI::Config());
        cc->set_external_pki_callback(config.external_pki);
        cc->set_frame(frame);
        cc->set_flags(SSLConst::LOG_VERIFY_STATUS);
        cc->set_debug_level(config.clientconf.sslDebugLevel);
        cc->set_rng(rng);
        cc->set_local_cert_enabled(pcc.clientCertEnabled() && !config.disable_client_cert);
        /* load depends on private key password and legacy algorithms */
        cc->enable_legacy_algorithms(config.clientconf.enableLegacyAlgorithms);
        cc->set_private_key_password(config.clientconf.privateKeyPassword);
        cc->load(opt, lflags);
        cc->set_tls_version_min_override(config.clientconf.tlsVersionMinOverride);
        cc->set_tls_cert_profile_override(config.clientconf.tlsCertProfileOverride);
        cc->set_tls_cipher_list(config.clientconf.tlsCipherList);
        cc->set_tls_ciphersuite_list(config.clientconf.tlsCiphersuitesList);

        // client ProtoContext config
        Client::ProtoConfig::Ptr cp(new Client::ProtoConfig());
        cp->ssl_factory = cc->new_factory();
        cp->relay_mode = relay_mode;
        cp->dc.set_factory(new CryptoDCSelect<SSLLib::CryptoAPI>(cp->ssl_factory->libctx(), frame, cli_stats, rng));
        cp->dc_deferred = true; // defer data channel setup until after options pull
        cp->tls_auth_factory.reset(new CryptoOvpnHMACFactory<SSLLib::CryptoAPI>());
        cp->tls_crypt_factory.reset(new CryptoTLSCryptFactory<SSLLib::CryptoAPI>());
        cp->tls_crypt_metadata_factory.reset(new CryptoTLSCryptMetadataFactory());
        cp->tlsprf_factory.reset(new CryptoTLSPRFFactory<SSLLib::CryptoAPI>());
        cp->load(opt, *proto_context_options, config.default_key_direction, false);
        cp->set_xmit_creds(!autologin || pcc.hasEmbeddedPassword() || autologin_sessions);
        cp->extra_peer_info = build_peer_info(config, pcc, autologin_sessions);
        cp->frame = frame;
        cp->now = &now_;
        cp->rng = rng;
        cp->prng = prng;

        return cp;
    }

    std::string load_transport_config()
    {
        // get current transport protocol
        const Protocol &transport_protocol = remote_list->current_transport_protocol();

        // If we are connecting over a proxy, and TCP protocol is required, but current
        // transport protocol is NOT TCP, we will throw an internal error because this
        // should have been caught earlier in RemoteList::handle_proto_override.

        // construct transport object
#ifdef OPENVPN_EXTERNAL_TRANSPORT_FACTORY
        ExternalTransport::Config transconf;
        transconf.remote_list = remote_list;
        transconf.frame = frame;
        transconf.stats = cli_stats;
        transconf.socket_protect = socket_protect;
        transconf.server_addr_float = server_addr_float;
        transconf.synchronous_dns_lookup = synchronous_dns_lookup;
        transconf.protocol = transport_protocol;
        transport_factory = extern_transport_factory->new_transport_factory(transconf);
#ifdef OPENVPN_GREMLIN
        udpconf->gremlin_config = gremlin_config;
#endif

#else
        if (dco)
        {
            DCO::TransportConfig transconf;
            transconf.protocol = transport_protocol;
            transconf.remote_list = remote_list;
            transconf.frame = frame;
            transconf.stats = cli_stats;
            transconf.server_addr_float = server_addr_float;
            transconf.socket_protect = socket_protect;
            transport_factory = dco->new_transport_factory(transconf);
        }
        else if (alt_proxy)
        {
            if (alt_proxy->requires_tcp() && !transport_protocol.is_tcp())
                throw option_error("internal error: no TCP server entries for " + alt_proxy->name() + " transport");
            AltProxy::Config conf;
            conf.remote_list = remote_list;
            conf.frame = frame;
            conf.stats = cli_stats;
            conf.digest_factory.reset(new CryptoDigestFactory<SSLLib::CryptoAPI>());
            conf.socket_protect = socket_protect;
            conf.rng = rng;
            transport_factory = alt_proxy->new_transport_client_factory(conf);
        }
        else if (http_proxy_options)
        {
            if (!transport_protocol.is_tcp())
                throw option_error("internal error: no TCP server entries for HTTP proxy transport");

            // HTTP Proxy transport
            HTTPProxyTransport::ClientConfig::Ptr httpconf = HTTPProxyTransport::ClientConfig::new_obj();
            httpconf->remote_list = remote_list;
            httpconf->frame = frame;
            httpconf->stats = cli_stats;
            httpconf->digest_factory.reset(new CryptoDigestFactory<SSLLib::CryptoAPI>(cp_main->ssl_factory->libctx()));
            httpconf->socket_protect = socket_protect;
            httpconf->http_proxy_options = http_proxy_options;
            httpconf->rng = rng;
#ifdef PRIVATE_TUNNEL_PROXY
            httpconf->skip_html = true;
#endif
            transport_factory = httpconf;
        }
        else
        {
            if (transport_protocol.is_udp())
            {
                // UDP transport
                UDPTransport::ClientConfig::Ptr udpconf = UDPTransport::ClientConfig::new_obj();
                udpconf->remote_list = remote_list;
                udpconf->frame = frame;
                udpconf->stats = cli_stats;
                udpconf->socket_protect = socket_protect;
                udpconf->server_addr_float = server_addr_float;
#ifdef OPENVPN_GREMLIN
                udpconf->gremlin_config = gremlin_config;
#endif
                transport_factory = udpconf;
            }
            else if (transport_protocol.is_tcp()
#ifdef OPENVPN_TLS_LINK
                     || transport_protocol.is_tls()
#endif
            )
            {
                // TCP transport
                TCPTransport::ClientConfig::Ptr tcpconf = TCPTransport::ClientConfig::new_obj();
                tcpconf->remote_list = remote_list;
                tcpconf->frame = frame;
                tcpconf->stats = cli_stats;
                tcpconf->socket_protect = socket_protect;
#ifdef OPENVPN_TLS_LINK
                if (transport_protocol.is_tls())
                    tcpconf->use_tls = true;
                tcpconf->tls_ca = tls_ca;
#endif
#ifdef OPENVPN_GREMLIN
                tcpconf->gremlin_config = gremlin_config;
#endif
                transport_factory = tcpconf;
            }
            else
                throw option_error("internal error: unknown transport protocol");
        }
#endif // OPENVPN_EXTERNAL_TRANSPORT_FACTORY
        return remote_list->current_server_host();
    }
    // General client options.
    ClientConfigParsed clientconf;

    Time now_; // current time
    StrongRandomAPI::Ptr rng;
    RandomAPI::Ptr prng;
    Frame::Ptr frame;
    Layer layer;
    Client::ProtoConfig::Ptr cp_main;
    Client::ProtoConfig::Ptr cp_relay;
    RemoteList::Ptr remote_list;
    bool server_addr_float;
    TransportClientFactory::Ptr transport_factory;
    TunClientFactory::Ptr tun_factory;
    SocketProtect *socket_protect;
    ReconnectNotify *reconnect_notify;
    SessionStats::Ptr cli_stats;
    ClientEvent::Queue::Ptr cli_events;
    ClientCreds::Ptr creds;
    unsigned int server_poll_timeout_;
    unsigned int tcp_queue_limit;
    ProtoContextCompressionOptions::Ptr proto_context_options;
    HTTPProxyTransport::Options::Ptr http_proxy_options;
#ifdef OPENVPN_GREMLIN
    Gremlin::Config::Ptr gremlin_config;
#endif
    std::string userlocked_username;
    bool autologin;
    bool autologin_sessions;
    bool creds_locked;
    bool asio_work_always_on_;
    bool synchronous_dns_lookup;
    PushOptionsBase::Ptr push_base;
    OptionList::FilterBase::Ptr pushed_options_filter;
    ClientLifeCycle::Ptr client_lifecycle;
    AltProxy::Ptr alt_proxy;
    DCO::Ptr dco;
#ifdef OPENVPN_EXTERNAL_TRANSPORT_FACTORY
    ExternalTransport::Factory *extern_transport_factory;
#endif
#ifdef OPENVPN_TLS_LINK
    std::string tls_ca;
#endif
};
} // namespace openvpn

#endif<|MERGE_RESOLUTION|>--- conflicted
+++ resolved
@@ -666,13 +666,8 @@
         // Only p2p mode accept
         if (opt.exists("mode"))
         {
-<<<<<<< HEAD
             const auto &mode = opt.get("mode");
-            if (mode.size() != 1 || mode.get(1, 128) != "p2p")
-=======
-            auto mode = opt.get("mode");
             if (mode.size() != 2 || mode.get(1, 128) != "p2p")
->>>>>>> 8f4cd953
             {
                 throw option_error("Only 'mode p2p' supported");
             }
