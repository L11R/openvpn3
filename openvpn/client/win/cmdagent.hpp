--- conflicted
+++ resolved
@@ -88,26 +88,11 @@
     {
       typedef RCPtr<Config> Ptr;
 
-<<<<<<< HEAD
       std::string npserv = Agent::named_pipe_path();    // server pipe
       std::string client_exe = Win::module_name_utf8(); // for validation
       int debug_level = 1;
       TunWin::Type tun_type = TunWin::TapWindows6;
-=======
-      Config()
-      {
-	npserv = Agent::named_pipe_path();
-	client_exe = Win::module_name_utf8();
-	debug_level = 1;
-	wintun = false;
-      }
-
-      std::string npserv;     // server pipe
-      std::string client_exe; // for validation
-      int debug_level;
-      bool wintun;
       bool allow_local_dns_resolvers = false;
->>>>>>> c2153df1
     };
 
     class SetupClient : public TunWin::SetupBase
@@ -184,6 +169,7 @@
 	  }
 	);
 
+	jreq["allow_local_dns_resolvers"] = config->allow_local_dns_resolvers;
 	make_transaction("tun-open", jtxt, ts);
 
 	// Execute transaction
@@ -220,20 +206,14 @@
 	if (ring_buffer)
 	  ring_buffer->serialize(jreq);
 
-<<<<<<< HEAD
 	if (config->tun_type != TunWin::OvpnDco)
 	  {
 	    jreq["confirm_event"] = confirm_event.duplicate_local();
 	    jreq["destroy_event"] = destroy_event.duplicate_local();
 	  }
 
+    jreq["allow_local_dns_resolvers"] = config->allow_local_dns_resolvers;
 	jreq["tun_type"] = config->tun_type;
-=======
-	jreq["wintun"] = config->wintun;
-	jreq["allow_local_dns_resolvers"] = config->allow_local_dns_resolvers;
-	jreq["confirm_event"] = confirm_event.duplicate_local();
-	jreq["destroy_event"] = destroy_event.duplicate_local();
->>>>>>> c2153df1
 	jreq["tun"] = pull.to_json(); // convert TunBuilderCapture to JSON
 	const std::string jtxt = jreq.toStyledString();
 	os << jtxt; // dump it
@@ -353,28 +333,16 @@
       Win::DestroyEvent destroy_event;
     };
 
-<<<<<<< HEAD
-    virtual TunWin::SetupBase::Ptr new_setup_obj(openvpn_io::io_context& io_context, TunWin::Type tun_type) override
+    virtual TunWin::SetupBase::Ptr new_setup_obj(openvpn_io::io_context& io_context, TunWin::Type tun_type, bool allow_local_dns_resolvers) override
     {
       if (config)
 	{
 	  config->tun_type = tun_type;
+      config->allow_local_dns_resolvers = allow_local_dns_resolvers;
 	  return new SetupClient(io_context, config);
 	}
       else
-	return new TunWin::Setup(io_context, tun_type);
-=======
-    virtual TunWin::SetupBase::Ptr new_setup_obj(openvpn_io::io_context& io_context, bool wintun, bool allow_local_dns_resolvers) override
-    {
-      if (config)
-	{
-	  config->wintun = wintun;
-	  config->allow_local_dns_resolvers = allow_local_dns_resolvers;
-	  return new SetupClient(io_context, config);
-	}
-      else
-	return new TunWin::Setup(io_context, wintun, allow_local_dns_resolvers);
->>>>>>> c2153df1
+	return new TunWin::Setup(io_context, tun_type, allow_local_dns_resolvers);
     }
 
     WinCommandAgent(const OptionList& opt_parent)
