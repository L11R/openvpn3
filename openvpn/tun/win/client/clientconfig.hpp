--- conflicted
+++ resolved
@@ -55,12 +55,8 @@
 
       TunProp::Config tun_prop;
       int n_parallel = 8;         // number of parallel async reads on tun socket
-<<<<<<< HEAD
       TunWin::Type tun_type = TunWin::TapWindows6;
-=======
-      bool wintun = false;
       bool allow_local_dns_resolvers = false;
->>>>>>> c2153df1
 
       Frame::Ptr frame;
       SessionStats::Ptr stats;
@@ -74,15 +70,9 @@
       TunWin::SetupBase::Ptr new_setup_obj(openvpn_io::io_context& io_context)
       {
 	if (tun_setup_factory)
-<<<<<<< HEAD
-	  return tun_setup_factory->new_setup_obj(io_context, tun_type);
+	  return tun_setup_factory->new_setup_obj(io_context, tun_type, allow_local_dns_resolvers);
 	else
-	  return new TunWin::Setup(io_context, tun_type);
-=======
-	  return tun_setup_factory->new_setup_obj(io_context, wintun, allow_local_dns_resolvers);
-	else
-	  return new TunWin::Setup(io_context, wintun, allow_local_dns_resolvers);
->>>>>>> c2153df1
+	  return new TunWin::Setup(io_context, tun_type, allow_local_dns_resolvers);
       }
 
       static Ptr new_obj()
