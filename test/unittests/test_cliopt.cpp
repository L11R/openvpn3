#include <iostream>
#include "test_common.h"

/* if initproces.hpp is not included, mingw/windows compilation fails with
 * weird stack struct creation related errors in OpenSSL */
#include <openvpn/init/initprocess.hpp>
#include <openvpn/time/asiotimer.hpp>

#include <client/ovpncli.hpp>
#include <openvpn/client/cliopt.hpp>

using namespace openvpn;

/* The config parser checks for valid certificates, provide valid ones */
std::string dummysecp256cert = "-----BEGIN CERTIFICATE-----\n"
                               "MIIBETCBuAIJAImY2B4ODlQuMAoGCCqGSM49BAMCMBExDzANBgNVBAMMBnNlcnZl\n"
                               "cjAeFw0yMjA4MzAxNTA3NDJaFw0zMjA4MjcxNTA3NDJaMBExDzANBgNVBAMMBnNl\n"
                               "cnZlcjBZMBMGByqGSM49AgEGCCqGSM49AwEHA0IABDwU0GWKxTxYXP/L448OlaQr\n"
                               "fhF2p83eg/55LJB7Aiq7xckQImGa3w2heo01hFQXQ/4mK3wsLZr7ZZl7IDC4hhMw\n"
                               "CgYIKoZIzj0EAwIDSAAwRQIhAKDmwivsD4qjRtbaXmUNc3src6oFOCus32ZRZw0p\n"
                               "Oz9zAiBZ47YdsJ985ID5COg1+nCKk+0d7jWjICbPcODHyzH4fg==\n"
                               "-----END CERTIFICATE-----\n";

std::string dummysecp256key = "-----BEGIN PRIVATE KEY-----\n"
                              "MIGHAgEAMBMGByqGSM49AgEGCCqGSM49AwEHBG0wawIBAQQgbzZUYL0jZM05vB2O\n"
                              "kIKcA1OxSKw9ZVQ8UnlUCf6l/8ChRANCAAQ8FNBlisU8WFz/y+OPDpWkK34RdqfN\n"
                              "3oP+eSyQewIqu8XJECJhmt8NoXqNNYRUF0P+Jit8LC2a+2WZeyAwuIYT\n"
                              "-----END PRIVATE KEY-----\n";

std::string certconfig = "<ca>\n"
                         + dummysecp256cert + "</ca>\n"
                         + "<cert>\n"
                         + dummysecp256cert + "</cert>\n"
                         + "<key>\n" + dummysecp256key
                         + "</key>\n";

std::string minimalConfig = certconfig + "\n"
                            + "client\n"
                              "remote wooden.box\n";

<<<<<<< HEAD
void load_client_config(const std::string &config_content, bool dco = false)
=======
class ValidConfigs : public testing::TestWithParam<std::string>
{
};
typedef std::pair<std::string, std::string> config_error;
class InvalidConfigs : public testing::TestWithParam<config_error>
{
};

void load_client_config(const std::string &config_content)
>>>>>>> 03236ed7
{
    OptionList options;
    ClientOptions::Config config;
    config.clientconf.dco = true;
    config.proto_context_options.reset(new ProtoContextCompressionOptions());

    ClientAPI::OpenVPNClientHelper client_helper;
    ParseClientConfig conf = ParseClientConfig::parse(config_content);

    auto parsed_config = ParseClientConfig::parse(config_content, nullptr, options);

    ClientOptions cliopt(options, config);
}

TEST_P(ValidConfigs, valid_config)
{
<<<<<<< HEAD
    ParseClientConfig conf = ParseClientConfig::parse("mode server");
    EXPECT_EQ(conf.error(), true);
    EXPECT_TRUE(conf.message().find("option_error: remote option not specified") != std::string::npos);
=======
    load_client_config(GetParam());
>>>>>>> 03236ed7
}

TEST_P(InvalidConfigs, config_throws_option_error)
{
    OVPN_EXPECT_THROW(
        load_client_config(GetParam().first),
        option_error,
        GetParam().second);
}

TEST(config, missingRequiredOption)
{
    ParseClientConfig conf = ParseClientConfig::parse("mode server");
    EXPECT_EQ(conf.error(), true);
    EXPECT_EQ(conf.message(), "ERR_PROFILE_OPTION: option_error: remote option not specified");
}

INSTANTIATE_TEST_SUITE_P(
    optionError,
    InvalidConfigs,
    testing::Values(
        config_error{std::string("remote wooden.box\n") + "mode server"
                         + "\n<ca>\n" + dummysecp256cert + "</ca>\n",
                     "option 'cert' not found"},
        config_error{minimalConfig + "mode", "Only 'mode p2p' supported"},
        config_error{minimalConfig + "mode server", "Only 'mode p2p' supported"},
        config_error{minimalConfig + "key-method 1", "Only 'key-method 2' is supported"},
        config_error{minimalConfig + "fragment", "sorry, 'fragment' directive is not supported"}));

TEST(config, parse_unknown_option)
{
    OVPN_EXPECT_THROW(
        load_client_config(minimalConfig + "bikeshed-color green"),
        ErrorCode,
        "UNKNOWN/UNSUPPORTED OPTIONS");
}

INSTANTIATE_TEST_SUITE_P(
    minimalConfigs,
    ValidConfigs,
    testing::Values(
        /* A duplicate option should not cause our parser to fail */
        minimalConfig + "cipher AES-192-CBC\ncipher AES-256-GCM\n",
        /* Bikeshed colour is ignored should throw no error */
        minimalConfig + "ignore-unknown-option bikeshed-colour bikeshed-color\n"
                        "ignore-unknown-option danish axe phk\n"
                        "bikeshed-colour green",
        minimalConfig + "setenv opt bikeshed-paint silver with sparkling",
        /* warnings, but no errors */
        minimalConfig + "tun-ipv6\n",
        minimalConfig + "opt-verify\n"));

TEST(config, parse_management)
{
    OVPN_EXPECT_THROW(
        load_client_config(minimalConfig + "management-is-blue"),
        ErrorCode,
        "OpenVPN management interface is not supported by this client");

    OVPN_EXPECT_THROW(
        load_client_config(minimalConfig + "management"),
        ErrorCode,
        "OpenVPN management interface is not supported by this client");
}

TEST(config, duplicate_options_sets)
{
    /* Do the whole dance to get a ClientOption object to access the list */
    OptionList options;
    ClientOptions::Config config;
    config.clientconf.dco = false;
    config.proto_context_options = new ProtoContextCompressionOptions();

    ClientAPI::OpenVPNClientHelper client_helper;

    ParseClientConfig conf = ParseClientConfig::parse(minimalConfig);

    auto parsed_config = ParseClientConfig::parse(minimalConfig, nullptr, options);

    ClientOptions cliopt(options, config);

    std::vector<std::unordered_set<std::string>> allsets = {
        cliopt.settings_feature_not_implemented_fatal,
        cliopt.settings_feature_not_implemented_warn,
        cliopt.settings_ignoreSilently,
        cliopt.settings_ignoreWithWarning,
        cliopt.settings_pushonlyoptions,
        cliopt.settings_removedOptions,
        cliopt.settings_serverOnlyOptions,
        cliopt.settings_standalone_options};

    std::unordered_set<std::string> allOptions;

    for (auto set : allsets)
    {
        for (const auto &optname : set)
        {
            /* Use an expection instead of an assert to get the name of the option
             * that is a duplicate */
            if (!(allOptions.find(optname) == allOptions.end()))
                throw std::runtime_error("duplicate element: " + optname);
            allOptions.insert(optname);
        }
    }
}

TEST(config, dco_compatibility)
{
    for (auto optname : ClientOptions::dco_incompatible_opts)
    {
        ClientAPI::Config api_config;

        /* If we just use http-proxy without argument, we will bail out for
         * missing parameter instead */
        if (optname == "http-proxy")
            optname = "proto tcp\nhttp-proxy 1.1.1.1 8080";

        api_config.dco = true;
        api_config.content = minimalConfig + optname;
        ClientAPI::OpenVPNClientHelper client_helper;
        auto eval = client_helper.eval_config(api_config);

        EXPECT_FALSE(eval.dcoCompatible);

        OVPN_EXPECT_THROW(
            load_client_config(minimalConfig + optname),
            option_error,
            "ERR_INVALID_CONFIG: option_error: dco_compatibility: config/options are not compatible with dco");
    }
}


TEST(config, server_options_present_in_error_msg)
{
    std::vector<std::string> server_options = {"server 10.0.0.0 255.255.255.0",
                                               "push \"foo bar\""};

    for (auto &option : server_options)
    {
        auto optname = option.substr(0, option.find(' '));
        auto expected_error_string = "Server only option: " + optname;

        OVPN_EXPECT_THROW(
            load_client_config(minimalConfig + option),
            ErrorCode,
            expected_error_string);
    }
}

TEST(config, unknown_options_present_in_error_msg)
{
    std::vector<std::string> server_options = {"make-a-lot-of-noise", "water-the-plants"};

    for (auto &option : server_options)
    {
        auto optname = option.substr(0, option.find(' '));
        auto expected_error_string = "UNKNOWN/UNSUPPORTED OPTIONS: " + optname;

        OVPN_EXPECT_THROW(
            load_client_config(minimalConfig + option),
            ErrorCode,
            expected_error_string);
    }
}

TEST(config, multiple_option_errors)
{
    std::ostringstream os;
    os << "OpenVPN management interface is not supported by this client: management\n";
    os << "UNKNOWN/UNSUPPORTED OPTIONS: lol,lal";

    OVPN_EXPECT_THROW(
        load_client_config(minimalConfig + "management\nlol\nlal"),
        ErrorCode,
        os.str());
}

<<<<<<< HEAD
TEST(config, client_missing_in_config)
{
    std::string configNoClient = certconfig + "\nremote 1.2.3.4\n";
    OVPN_EXPECT_THROW(
        load_client_config(configNoClient),
        option_error,
        "ERR_INVALID_CONFIG: option_error: Neither 'client' nor both 'tls-client' and 'pull' options declared. OpenVPN3 client only supports --client mode.");
}

TEST(config, pull_and_tlsclient_in_config)
{
    std::string configNoClient = certconfig + "\nremote 1.2.3.4\ntls-client\npull\n";
    /* Should not trigger an error, even without --client in place */
    load_client_config(configNoClient);
}

TEST(config, pull_and_client_and_tlsclient_in_config)
{
    std::string configNoClient = certconfig + "\nremote 1.2.3.4\ntls-client\npull\nclient\n";
    /* Should not trigger an error. Redundant options are no problem */
    load_client_config(configNoClient);
}

TEST(config, onlypullortlsclient)
{
    std::array<std::string, 2> options{"tls-client", "pull"};

    for (const auto &opt : options)
    {
        std::string configNoClient = certconfig + "\nremote 1.2.3.4\n" + opt + "\n";
        OVPN_EXPECT_THROW(
            load_client_config(configNoClient),
            option_error,
            "ERR_INVALID_CONFIG: option_error: Neither 'client' nor both 'tls-client' and 'pull' options declared. OpenVPN3 client only supports --client mode.");
    }
}
=======
INSTANTIATE_TEST_SUITE_P(
    clientPull,
    ValidConfigs,
    testing::Values(
        /* Should not trigger an error, even without --client in place */
        certconfig + "\nremote 1.2.3.4\ntls-client\npull\n",
        /* Should not trigger an error. Redundant options are no problem */
        certconfig + "\nremote 1.2.3.4\ntls-client\npull\nclient\n",
        certconfig + "\nremote 1.2.3.4\npull\nclient\n",
        certconfig + "\nremote 1.2.3.4\nclient\ntls-client\n"));

INSTANTIATE_TEST_SUITE_P(
    clientPull,
    InvalidConfigs,
    testing::Values(
        config_error{certconfig + "\nremote 1.2.3.4\n",
                     "option_error: Neither 'client' nor both 'tls-client' and 'pull' options declared. OpenVPN3 client only supports --client mode."},
        config_error{certconfig + "\nremote 1.2.3.4\ntls-client\n",
                     "option_error: Neither 'client' nor both 'tls-client' and 'pull' options declared. OpenVPN3 client only supports --client mode."},
        config_error{certconfig + "\nremote 1.2.3.4\npull\n",
                     "option_error: Neither 'client' nor both 'tls-client' and 'pull' options declared. OpenVPN3 client only supports --client mode."}));
>>>>>>> 03236ed7

TEST(config, meta_option_in_content)
{
    OptionList options;
    auto cfg = minimalConfig + "\n# OVPN_ACCESS_SERVER_AAA=BBB";

    OptionList::KeyValueList kvl;
    kvl.push_back(new OptionList::KeyValue("OVPN_ACCESS_SERVER_CCC", "DDD"));

    auto parsed_config = ParseClientConfig::parse(cfg, &kvl, options);

    ClientOptions::Config config;
    config.clientconf.dco = true;
    config.proto_context_options.reset(new ProtoContextCompressionOptions());
    ClientOptions cliopt(options, config);

    auto opt = options.get("AAA");
    ASSERT_TRUE(opt.meta());
    ASSERT_EQ(opt.get(1, 256), "BBB");

    opt = options.get("CCC");
    ASSERT_TRUE(opt.meta());
    ASSERT_EQ(opt.get(1, 256), "DDD");
}<|MERGE_RESOLUTION|>--- conflicted
+++ resolved
@@ -38,9 +38,6 @@
                             + "client\n"
                               "remote wooden.box\n";
 
-<<<<<<< HEAD
-void load_client_config(const std::string &config_content, bool dco = false)
-=======
 class ValidConfigs : public testing::TestWithParam<std::string>
 {
 };
@@ -50,7 +47,6 @@
 };
 
 void load_client_config(const std::string &config_content)
->>>>>>> 03236ed7
 {
     OptionList options;
     ClientOptions::Config config;
@@ -67,28 +63,22 @@
 
 TEST_P(ValidConfigs, valid_config)
 {
-<<<<<<< HEAD
+    load_client_config(GetParam());
+}
+
+TEST_P(InvalidConfigs, config_throws_option_error)
+{
+    OVPN_EXPECT_THROW(
+        load_client_config(GetParam().first),
+        option_error,
+        GetParam().second);
+}
+
+TEST(config, missingRequiredOption)
+{
     ParseClientConfig conf = ParseClientConfig::parse("mode server");
     EXPECT_EQ(conf.error(), true);
     EXPECT_TRUE(conf.message().find("option_error: remote option not specified") != std::string::npos);
-=======
-    load_client_config(GetParam());
->>>>>>> 03236ed7
-}
-
-TEST_P(InvalidConfigs, config_throws_option_error)
-{
-    OVPN_EXPECT_THROW(
-        load_client_config(GetParam().first),
-        option_error,
-        GetParam().second);
-}
-
-TEST(config, missingRequiredOption)
-{
-    ParseClientConfig conf = ParseClientConfig::parse("mode server");
-    EXPECT_EQ(conf.error(), true);
-    EXPECT_EQ(conf.message(), "ERR_PROFILE_OPTION: option_error: remote option not specified");
 }
 
 INSTANTIATE_TEST_SUITE_P(
@@ -251,44 +241,6 @@
         os.str());
 }
 
-<<<<<<< HEAD
-TEST(config, client_missing_in_config)
-{
-    std::string configNoClient = certconfig + "\nremote 1.2.3.4\n";
-    OVPN_EXPECT_THROW(
-        load_client_config(configNoClient),
-        option_error,
-        "ERR_INVALID_CONFIG: option_error: Neither 'client' nor both 'tls-client' and 'pull' options declared. OpenVPN3 client only supports --client mode.");
-}
-
-TEST(config, pull_and_tlsclient_in_config)
-{
-    std::string configNoClient = certconfig + "\nremote 1.2.3.4\ntls-client\npull\n";
-    /* Should not trigger an error, even without --client in place */
-    load_client_config(configNoClient);
-}
-
-TEST(config, pull_and_client_and_tlsclient_in_config)
-{
-    std::string configNoClient = certconfig + "\nremote 1.2.3.4\ntls-client\npull\nclient\n";
-    /* Should not trigger an error. Redundant options are no problem */
-    load_client_config(configNoClient);
-}
-
-TEST(config, onlypullortlsclient)
-{
-    std::array<std::string, 2> options{"tls-client", "pull"};
-
-    for (const auto &opt : options)
-    {
-        std::string configNoClient = certconfig + "\nremote 1.2.3.4\n" + opt + "\n";
-        OVPN_EXPECT_THROW(
-            load_client_config(configNoClient),
-            option_error,
-            "ERR_INVALID_CONFIG: option_error: Neither 'client' nor both 'tls-client' and 'pull' options declared. OpenVPN3 client only supports --client mode.");
-    }
-}
-=======
 INSTANTIATE_TEST_SUITE_P(
     clientPull,
     ValidConfigs,
@@ -310,7 +262,6 @@
                      "option_error: Neither 'client' nor both 'tls-client' and 'pull' options declared. OpenVPN3 client only supports --client mode."},
         config_error{certconfig + "\nremote 1.2.3.4\npull\n",
                      "option_error: Neither 'client' nor both 'tls-client' and 'pull' options declared. OpenVPN3 client only supports --client mode."}));
->>>>>>> 03236ed7
 
 TEST(config, meta_option_in_content)
 {
