--- conflicted
+++ resolved
@@ -1,880 +1,704 @@
-﻿<?xml version="1.0" encoding="utf-8"?>
-<Project DefaultTargets="Build" ToolsVersion="14.0" xmlns="http://schemas.microsoft.com/developer/msbuild/2003">
-  <ItemGroup Label="ProjectConfigurations">
-<<<<<<< HEAD
-    <ProjectConfiguration Include="DebugAgent|ARM64">
-      <Configuration>DebugAgent</Configuration>
-      <Platform>ARM64</Platform>
-=======
-    <ProjectConfiguration Include="DebugAgent|Win32">
-      <Configuration>DebugAgent</Configuration>
-      <Platform>Win32</Platform>
->>>>>>> 97f04079
-    </ProjectConfiguration>
-    <ProjectConfiguration Include="DebugAgent|x64">
-      <Configuration>DebugAgent</Configuration>
-      <Platform>x64</Platform>
-    </ProjectConfiguration>
-<<<<<<< HEAD
-    <ProjectConfiguration Include="DebugOpenSSL|ARM64">
-      <Configuration>DebugOpenSSL</Configuration>
-      <Platform>ARM64</Platform>
-=======
-    <ProjectConfiguration Include="DebugOpenSSL|Win32">
-      <Configuration>DebugOpenSSL</Configuration>
-      <Platform>Win32</Platform>
->>>>>>> 97f04079
-    </ProjectConfiguration>
-    <ProjectConfiguration Include="DebugOpenSSL|x64">
-      <Configuration>DebugOpenSSL</Configuration>
-      <Platform>x64</Platform>
-    </ProjectConfiguration>
-<<<<<<< HEAD
-    <ProjectConfiguration Include="Debug|ARM64">
-      <Configuration>Debug</Configuration>
-      <Platform>ARM64</Platform>
-=======
-    <ProjectConfiguration Include="Debug|Win32">
-      <Configuration>Debug</Configuration>
-      <Platform>Win32</Platform>
->>>>>>> 97f04079
-    </ProjectConfiguration>
-    <ProjectConfiguration Include="Debug|x64">
-      <Configuration>Debug</Configuration>
-      <Platform>x64</Platform>
-    </ProjectConfiguration>
-<<<<<<< HEAD
-    <ProjectConfiguration Include="ReleaseOpenSSL|ARM64">
-      <Configuration>ReleaseOpenSSL</Configuration>
-      <Platform>ARM64</Platform>
-=======
-    <ProjectConfiguration Include="ReleaseOpenSSL|Win32">
-      <Configuration>ReleaseOpenSSL</Configuration>
-      <Platform>Win32</Platform>
->>>>>>> 97f04079
-    </ProjectConfiguration>
-    <ProjectConfiguration Include="ReleaseOpenSSL|x64">
-      <Configuration>ReleaseOpenSSL</Configuration>
-      <Platform>x64</Platform>
-    </ProjectConfiguration>
-<<<<<<< HEAD
-    <ProjectConfiguration Include="Release|ARM64">
-      <Configuration>Release</Configuration>
-      <Platform>ARM64</Platform>
-=======
-    <ProjectConfiguration Include="Release|Win32">
-      <Configuration>Release</Configuration>
-      <Platform>Win32</Platform>
->>>>>>> 97f04079
-    </ProjectConfiguration>
-    <ProjectConfiguration Include="Release|x64">
-      <Configuration>Release</Configuration>
-      <Platform>x64</Platform>
-    </ProjectConfiguration>
-  </ItemGroup>
-  <ItemGroup>
-    <ClInclude Include="..\client\ovpncli.hpp" />
-    <ClInclude Include="..\openvpn\addr\addrlist.hpp" />
-    <ClInclude Include="..\openvpn\addr\addrpair.hpp" />
-    <ClInclude Include="..\openvpn\addr\ip.hpp" />
-    <ClInclude Include="..\openvpn\addr\iperr.hpp" />
-    <ClInclude Include="..\openvpn\addr\ipv4.hpp" />
-    <ClInclude Include="..\openvpn\addr\ipv6.hpp" />
-    <ClInclude Include="..\openvpn\addr\macaddr.hpp" />
-    <ClInclude Include="..\openvpn\addr\pool.hpp" />
-    <ClInclude Include="..\openvpn\addr\quoteip.hpp" />
-    <ClInclude Include="..\openvpn\addr\randaddr.hpp" />
-    <ClInclude Include="..\openvpn\addr\range.hpp" />
-    <ClInclude Include="..\openvpn\addr\regex.hpp" />
-    <ClInclude Include="..\openvpn\addr\route.hpp" />
-    <ClInclude Include="..\openvpn\addr\routeinv.hpp" />
-    <ClInclude Include="..\openvpn\applecrypto\crypto\api.hpp" />
-    <ClInclude Include="..\openvpn\applecrypto\crypto\cipher.hpp" />
-    <ClInclude Include="..\openvpn\applecrypto\crypto\digest.hpp" />
-    <ClInclude Include="..\openvpn\applecrypto\crypto\hmac.hpp" />
-    <ClInclude Include="..\openvpn\applecrypto\ssl\sslctx.hpp" />
-    <ClInclude Include="..\openvpn\applecrypto\util\rand.hpp" />
-    <ClInclude Include="..\openvpn\apple\cf\cf.hpp" />
-    <ClInclude Include="..\openvpn\apple\cf\cfhelper.hpp" />
-    <ClInclude Include="..\openvpn\apple\cf\cfhost.hpp" />
-    <ClInclude Include="..\openvpn\apple\cf\cfrunloop.hpp" />
-    <ClInclude Include="..\openvpn\apple\cf\cfsec.hpp" />
-    <ClInclude Include="..\openvpn\apple\cf\cfsocket.hpp" />
-    <ClInclude Include="..\openvpn\apple\cf\cfstream.hpp" />
-    <ClInclude Include="..\openvpn\apple\cf\cftimer.hpp" />
-    <ClInclude Include="..\openvpn\apple\cf\error.hpp" />
-    <ClInclude Include="..\openvpn\apple\iosactiveiface.hpp" />
-    <ClInclude Include="..\openvpn\apple\maclife.hpp" />
-    <ClInclude Include="..\openvpn\apple\macsleep.hpp" />
-    <ClInclude Include="..\openvpn\apple\macver.hpp" />
-    <ClInclude Include="..\openvpn\apple\reach.hpp" />
-    <ClInclude Include="..\openvpn\apple\reachable.hpp" />
-    <ClInclude Include="..\openvpn\apple\scdynstore.hpp" />
-    <ClInclude Include="..\openvpn\apple\ver.hpp" />
-    <ClInclude Include="..\openvpn\asio\asioboundsock.hpp" />
-    <ClInclude Include="..\openvpn\asio\asiocontext.hpp" />
-    <ClInclude Include="..\openvpn\asio\asioerr.hpp" />
-    <ClInclude Include="..\openvpn\asio\asiopolysock.hpp" />
-    <ClInclude Include="..\openvpn\asio\asioresolverres.hpp" />
-    <ClInclude Include="..\openvpn\asio\asiosignal.hpp" />
-    <ClInclude Include="..\openvpn\asio\asiostop.hpp" />
-    <ClInclude Include="..\openvpn\asio\asiowork.hpp" />
-    <ClInclude Include="..\openvpn\asio\scoped_asio_stream.hpp" />
-    <ClInclude Include="..\openvpn\auth\authcert.hpp" />
-    <ClInclude Include="..\openvpn\auth\authcreds.hpp" />
-    <ClInclude Include="..\openvpn\auth\cr.hpp" />
-    <ClInclude Include="..\openvpn\auth\validatecreds.hpp" />
-    <ClInclude Include="..\openvpn\buffer\asiobuf.hpp" />
-    <ClInclude Include="..\openvpn\buffer\bufclamp.hpp" />
-    <ClInclude Include="..\openvpn\buffer\bufcomplete.hpp" />
-    <ClInclude Include="..\openvpn\buffer\bufcomposed.hpp" />
-    <ClInclude Include="..\openvpn\buffer\buffer.hpp" />
-    <ClInclude Include="..\openvpn\buffer\bufhex.hpp" />
-    <ClInclude Include="..\openvpn\buffer\buflimit.hpp" />
-    <ClInclude Include="..\openvpn\buffer\buflist.hpp" />
-    <ClInclude Include="..\openvpn\buffer\bufread.hpp" />
-    <ClInclude Include="..\openvpn\buffer\bufstr.hpp" />
-    <ClInclude Include="..\openvpn\buffer\bufstream.hpp" />
-    <ClInclude Include="..\openvpn\buffer\lz4.hpp" />
-    <ClInclude Include="..\openvpn\buffer\memq.hpp" />
-    <ClInclude Include="..\openvpn\buffer\safestr.hpp" />
-    <ClInclude Include="..\openvpn\buffer\zlib.hpp" />
-    <ClInclude Include="..\openvpn\client\cliconnect.hpp" />
-    <ClInclude Include="..\openvpn\client\cliconstants.hpp" />
-    <ClInclude Include="..\openvpn\client\clicreds.hpp" />
-    <ClInclude Include="..\openvpn\client\cliemuexr.hpp" />
-    <ClInclude Include="..\openvpn\client\clievent.hpp" />
-    <ClInclude Include="..\openvpn\client\clihalt.hpp" />
-    <ClInclude Include="..\openvpn\client\clilife.hpp" />
-    <ClInclude Include="..\openvpn\client\cliopt.hpp" />
-    <ClInclude Include="..\openvpn\client\cliopthelper.hpp" />
-    <ClInclude Include="..\openvpn\client\cliproto.hpp" />
-    <ClInclude Include="..\openvpn\client\ipverflags.hpp" />
-    <ClInclude Include="..\openvpn\client\optfilt.hpp" />
-    <ClInclude Include="..\openvpn\client\remotelist.hpp" />
-    <ClInclude Include="..\openvpn\client\rgopt.hpp" />
-    <ClInclude Include="..\openvpn\common\abort.hpp" />
-    <ClInclude Include="..\openvpn\common\action.hpp" />
-    <ClInclude Include="..\openvpn\common\actionthread.hpp" />
-    <ClInclude Include="..\openvpn\common\appversion.hpp" />
-    <ClInclude Include="..\openvpn\common\arch.hpp" />
-    <ClInclude Include="..\openvpn\common\argv.hpp" />
-    <ClInclude Include="..\openvpn\common\arraysize.hpp" />
-    <ClInclude Include="..\openvpn\common\asyncsleep.hpp" />
-    <ClInclude Include="..\openvpn\common\autoreset.hpp" />
-    <ClInclude Include="..\openvpn\common\base64.hpp" />
-    <ClInclude Include="..\openvpn\common\bigmutex.hpp" />
-    <ClInclude Include="..\openvpn\common\binprefix.hpp" />
-    <ClInclude Include="..\openvpn\common\circ_list.hpp" />
-    <ClInclude Include="..\openvpn\common\cleanup.hpp" />
-    <ClInclude Include="..\openvpn\common\core.hpp" />
-    <ClInclude Include="..\openvpn\common\count.hpp" />
-    <ClInclude Include="..\openvpn\common\daemon.hpp" />
-    <ClInclude Include="..\openvpn\common\demangle.hpp" />
-    <ClInclude Include="..\openvpn\common\destruct.hpp" />
-    <ClInclude Include="..\openvpn\common\endian.hpp" />
-    <ClInclude Include="..\openvpn\common\enumdir.hpp" />
-    <ClInclude Include="..\openvpn\common\environ.hpp" />
-    <ClInclude Include="..\openvpn\common\event.hpp" />
-    <ClInclude Include="..\openvpn\common\exception.hpp" />
-    <ClInclude Include="..\openvpn\common\extern.hpp" />
-    <ClInclude Include="..\openvpn\common\ffs.hpp" />
-    <ClInclude Include="..\openvpn\common\file.hpp" />
-    <ClInclude Include="..\openvpn\common\fileatomic.hpp" />
-    <ClInclude Include="..\openvpn\common\fileunix.hpp" />
-    <ClInclude Include="..\openvpn\common\format.hpp" />
-    <ClInclude Include="..\openvpn\common\function.hpp" />
-    <ClInclude Include="..\openvpn\common\getopt.hpp" />
-    <ClInclude Include="..\openvpn\common\getpw.hpp" />
-    <ClInclude Include="..\openvpn\common\glob.hpp" />
-    <ClInclude Include="..\openvpn\common\hash.hpp" />
-    <ClInclude Include="..\openvpn\common\hexstr.hpp" />
-    <ClInclude Include="..\openvpn\common\hostlist.hpp" />
-    <ClInclude Include="..\openvpn\common\hostname.hpp" />
-    <ClInclude Include="..\openvpn\common\hostport.hpp" />
-    <ClInclude Include="..\openvpn\common\jsonlib.hpp" />
-    <ClInclude Include="..\openvpn\common\lex.hpp" />
-    <ClInclude Include="..\openvpn\common\likely.hpp" />
-    <ClInclude Include="..\openvpn\common\link.hpp" />
-    <ClInclude Include="..\openvpn\common\logrotate.hpp" />
-    <ClInclude Include="..\openvpn\common\memneq.hpp" />
-    <ClInclude Include="..\openvpn\common\mode.hpp" />
-    <ClInclude Include="..\openvpn\common\modstat.hpp" />
-    <ClInclude Include="..\openvpn\common\msgwin.hpp" />
-    <ClInclude Include="..\openvpn\common\number.hpp" />
-    <ClInclude Include="..\openvpn\common\olong.hpp" />
-    <ClInclude Include="..\openvpn\common\options.hpp" />
-    <ClInclude Include="..\openvpn\common\option_error.hpp" />
-    <ClInclude Include="..\openvpn\common\ostream.hpp" />
-    <ClInclude Include="..\openvpn\common\path.hpp" />
-    <ClInclude Include="..\openvpn\common\peercred.hpp" />
-    <ClInclude Include="..\openvpn\common\persistfile.hpp" />
-    <ClInclude Include="..\openvpn\common\pipe.hpp" />
-    <ClInclude Include="..\openvpn\common\platform.hpp" />
-    <ClInclude Include="..\openvpn\common\platform_name.hpp" />
-    <ClInclude Include="..\openvpn\common\platform_string.hpp" />
-    <ClInclude Include="..\openvpn\common\process.hpp" />
-    <ClInclude Include="..\openvpn\common\pthreadcond.hpp" />
-    <ClInclude Include="..\openvpn\common\rc.hpp" />
-    <ClInclude Include="..\openvpn\common\redir.hpp" />
-    <ClInclude Include="..\openvpn\common\runcontext.hpp" />
-    <ClInclude Include="..\openvpn\common\scoped_fd.hpp" />
-    <ClInclude Include="..\openvpn\common\sess_id.hpp" />
-    <ClInclude Include="..\openvpn\common\signal.hpp" />
-    <ClInclude Include="..\openvpn\common\size.hpp" />
-    <ClInclude Include="..\openvpn\common\sleep.hpp" />
-    <ClInclude Include="..\openvpn\common\sockopt.hpp" />
-    <ClInclude Include="..\openvpn\common\socktypes.hpp" />
-    <ClInclude Include="..\openvpn\common\split.hpp" />
-    <ClInclude Include="..\openvpn\common\splitlines.hpp" />
-    <ClInclude Include="..\openvpn\common\stat.hpp" />
-    <ClInclude Include="..\openvpn\common\stop.hpp" />
-    <ClInclude Include="..\openvpn\common\strerror.hpp" />
-    <ClInclude Include="..\openvpn\common\string.hpp" />
-    <ClInclude Include="..\openvpn\common\stringize.hpp" />
-    <ClInclude Include="..\openvpn\common\stringtempl.hpp" />
-    <ClInclude Include="..\openvpn\common\tempfile.hpp" />
-    <ClInclude Include="..\openvpn\common\to_string.hpp" />
-    <ClInclude Include="..\openvpn\common\umask.hpp" />
-    <ClInclude Include="..\openvpn\common\unicode-impl.hpp" />
-    <ClInclude Include="..\openvpn\common\unicode.hpp" />
-    <ClInclude Include="..\openvpn\common\uniqueptr.hpp" />
-    <ClInclude Include="..\openvpn\common\usecount.hpp" />
-    <ClInclude Include="..\openvpn\common\usergroup.hpp" />
-    <ClInclude Include="..\openvpn\common\userpass.hpp" />
-    <ClInclude Include="..\openvpn\common\valgrind.hpp" />
-    <ClInclude Include="..\openvpn\common\version.hpp" />
-    <ClInclude Include="..\openvpn\common\waitbarrier.hpp" />
-    <ClInclude Include="..\openvpn\common\write.hpp" />
-    <ClInclude Include="..\openvpn\common\wstring.hpp" />
-    <ClInclude Include="..\openvpn\compress\compnull.hpp" />
-    <ClInclude Include="..\openvpn\compress\compress.hpp" />
-    <ClInclude Include="..\openvpn\compress\compstub.hpp" />
-    <ClInclude Include="..\openvpn\compress\lz4.hpp" />
-    <ClInclude Include="..\openvpn\compress\lzo.hpp" />
-    <ClInclude Include="..\openvpn\compress\lzoasym.hpp" />
-    <ClInclude Include="..\openvpn\compress\lzoasym_impl.hpp" />
-    <ClInclude Include="..\openvpn\compress\lzoselect.hpp" />
-    <ClInclude Include="..\openvpn\compress\snappy.hpp" />
-    <ClInclude Include="..\openvpn\crypto\bs64_data_limit.hpp" />
-    <ClInclude Include="..\openvpn\crypto\cipher.hpp" />
-    <ClInclude Include="..\openvpn\crypto\cryptoalgs.hpp" />
-    <ClInclude Include="..\openvpn\crypto\cryptodc.hpp" />
-    <ClInclude Include="..\openvpn\crypto\cryptodcsel.hpp" />
-    <ClInclude Include="..\openvpn\crypto\crypto_aead.hpp" />
-    <ClInclude Include="..\openvpn\crypto\crypto_chm.hpp" />
-    <ClInclude Include="..\openvpn\crypto\decrypt_chm.hpp" />
-    <ClInclude Include="..\openvpn\crypto\digestapi.hpp" />
-    <ClInclude Include="..\openvpn\crypto\encrypt_chm.hpp" />
-    <ClInclude Include="..\openvpn\crypto\hashstr.hpp" />
-    <ClInclude Include="..\openvpn\crypto\ovpnhmac.hpp" />
-    <ClInclude Include="..\openvpn\crypto\packet_id.hpp" />
-    <ClInclude Include="..\openvpn\crypto\selftest.hpp" />
-    <ClInclude Include="..\openvpn\crypto\static_key.hpp" />
-    <ClInclude Include="..\openvpn\crypto\tls_crypt.hpp" />
-    <ClInclude Include="..\openvpn\dco\dcocli.hpp" />
-    <ClInclude Include="..\openvpn\dco\ipcollbase.hpp" />
-    <ClInclude Include="..\openvpn\error\error.hpp" />
-    <ClInclude Include="..\openvpn\error\excode.hpp" />
-    <ClInclude Include="..\openvpn\frame\frame.hpp" />
-    <ClInclude Include="..\openvpn\frame\frame_init.hpp" />
-    <ClInclude Include="..\openvpn\frame\memq_dgram.hpp" />
-    <ClInclude Include="..\openvpn\frame\memq_stream.hpp" />
-    <ClInclude Include="..\openvpn\http\header.hpp" />
-    <ClInclude Include="..\openvpn\http\htmlskip.hpp" />
-    <ClInclude Include="..\openvpn\http\method.hpp" />
-    <ClInclude Include="..\openvpn\http\parseutil.hpp" />
-    <ClInclude Include="..\openvpn\http\reply.hpp" />
-    <ClInclude Include="..\openvpn\http\request.hpp" />
-    <ClInclude Include="..\openvpn\http\status.hpp" />
-    <ClInclude Include="..\openvpn\http\urlencode.hpp" />
-    <ClInclude Include="..\openvpn\http\urlparm.hpp" />
-    <ClInclude Include="..\openvpn\http\urlparse.hpp" />
-    <ClInclude Include="..\openvpn\http\validate_uri.hpp" />
-    <ClInclude Include="..\openvpn\http\webexcept.hpp" />
-    <ClInclude Include="..\openvpn\init\cryptoinit.hpp" />
-    <ClInclude Include="..\openvpn\init\engineinit.hpp" />
-    <ClInclude Include="..\openvpn\init\initprocess.hpp" />
-    <ClInclude Include="..\openvpn\io\io.hpp" />
-    <ClInclude Include="..\openvpn\ip\csum.hpp" />
-    <ClInclude Include="..\openvpn\ip\dhcp.hpp" />
-    <ClInclude Include="..\openvpn\ip\eth.hpp" />
-    <ClInclude Include="..\openvpn\ip\icmp4.hpp" />
-    <ClInclude Include="..\openvpn\ip\icmp6.hpp" />
-    <ClInclude Include="..\openvpn\ip\ip4.hpp" />
-    <ClInclude Include="..\openvpn\ip\ip6.hpp" />
-    <ClInclude Include="..\openvpn\ip\ipcommon.hpp" />
-    <ClInclude Include="..\openvpn\ip\ping4.hpp" />
-    <ClInclude Include="..\openvpn\ip\ping6.hpp" />
-    <ClInclude Include="..\openvpn\ip\ptb.hpp" />
-    <ClInclude Include="..\openvpn\ip\tcp.hpp" />
-    <ClInclude Include="..\openvpn\ip\udp.hpp" />
-    <ClInclude Include="..\openvpn\kovpn\kocrypto.hpp" />
-    <ClInclude Include="..\openvpn\kovpn\kodev.hpp" />
-    <ClInclude Include="..\openvpn\kovpn\korekey.hpp" />
-    <ClInclude Include="..\openvpn\kovpn\koroute.hpp" />
-    <ClInclude Include="..\openvpn\kovpn\kostats.hpp" />
-    <ClInclude Include="..\openvpn\kovpn\kovpn.hpp" />
-    <ClInclude Include="..\openvpn\legal\copyright.hpp" />
-    <ClInclude Include="..\openvpn\linux\core.hpp" />
-    <ClInclude Include="..\openvpn\linux\daemon_alive.hpp" />
-    <ClInclude Include="..\openvpn\linux\procfs.hpp" />
-    <ClInclude Include="..\openvpn\log\logbase.hpp" />
-    <ClInclude Include="..\openvpn\log\logbasesimple.hpp" />
-    <ClInclude Include="..\openvpn\log\logbasesimplemac.hpp" />
-    <ClInclude Include="..\openvpn\log\logdatetime.hpp" />
-    <ClInclude Include="..\openvpn\log\lognull.hpp" />
-    <ClInclude Include="..\openvpn\log\logperiod.hpp" />
-    <ClInclude Include="..\openvpn\log\logsimple.hpp" />
-    <ClInclude Include="..\openvpn\log\logthread.hpp" />
-    <ClInclude Include="..\openvpn\log\sessionstats.hpp" />
-    <ClInclude Include="..\openvpn\mbedtls\crypto\api.hpp" />
-    <ClInclude Include="..\openvpn\mbedtls\crypto\cipher.hpp" />
-    <ClInclude Include="..\openvpn\mbedtls\crypto\ciphergcm.hpp" />
-    <ClInclude Include="..\openvpn\mbedtls\crypto\digest.hpp" />
-    <ClInclude Include="..\openvpn\mbedtls\crypto\hmac.hpp" />
-    <ClInclude Include="..\openvpn\mbedtls\pki\dh.hpp" />
-    <ClInclude Include="..\openvpn\mbedtls\pki\pkctx.hpp" />
-    <ClInclude Include="..\openvpn\mbedtls\pki\x509cert.hpp" />
-    <ClInclude Include="..\openvpn\mbedtls\pki\x509crl.hpp" />
-    <ClInclude Include="..\openvpn\mbedtls\ssl\sslctx.hpp" />
-    <ClInclude Include="..\openvpn\mbedtls\util\error.hpp" />
-    <ClInclude Include="..\openvpn\mbedtls\util\pkcs1.hpp" />
-    <ClInclude Include="..\openvpn\mbedtls\util\rand.hpp" />
-    <ClInclude Include="..\openvpn\mbedtls\util\selftest.hpp" />
-    <ClInclude Include="..\openvpn\netconf\enumiface.hpp" />
-    <ClInclude Include="..\openvpn\netconf\hwaddr.hpp" />
-    <ClInclude Include="..\openvpn\netconf\ios\net-route.h" />
-    <ClInclude Include="..\openvpn\netconf\linux\gw.hpp" />
-    <ClInclude Include="..\openvpn\netconf\linux\route.hpp" />
-    <ClInclude Include="..\openvpn\openssl\bio\bio_memq_dgram.hpp" />
-    <ClInclude Include="..\openvpn\openssl\bio\bio_memq_stream.hpp" />
-    <ClInclude Include="..\openvpn\openssl\crypto\api.hpp" />
-    <ClInclude Include="..\openvpn\openssl\crypto\cipher.hpp" />
-    <ClInclude Include="..\openvpn\openssl\crypto\ciphergcm.hpp" />
-    <ClInclude Include="..\openvpn\openssl\crypto\digest.hpp" />
-    <ClInclude Include="..\openvpn\openssl\crypto\hmac.hpp" />
-    <ClInclude Include="..\openvpn\openssl\pki\crl.hpp" />
-    <ClInclude Include="..\openvpn\openssl\pki\dh.hpp" />
-    <ClInclude Include="..\openvpn\openssl\pki\pkey.hpp" />
-    <ClInclude Include="..\openvpn\openssl\pki\x509.hpp" />
-    <ClInclude Include="..\openvpn\openssl\pki\x509store.hpp" />
-    <ClInclude Include="..\openvpn\openssl\sign\pkcs7verify.hpp" />
-    <ClInclude Include="..\openvpn\openssl\sign\verify.hpp" />
-    <ClInclude Include="..\openvpn\openssl\ssl\sslctx.hpp" />
-    <ClInclude Include="..\openvpn\openssl\util\engine.hpp" />
-    <ClInclude Include="..\openvpn\openssl\util\error.hpp" />
-    <ClInclude Include="..\openvpn\openssl\util\init.hpp" />
-    <ClInclude Include="..\openvpn\openssl\util\rand.hpp" />
-    <ClInclude Include="..\openvpn\openssl\util\tokenencrypt.hpp" />
-    <ClInclude Include="..\openvpn\options\continuation.hpp" />
-    <ClInclude Include="..\openvpn\options\merge.hpp" />
-    <ClInclude Include="..\openvpn\options\sanitize.hpp" />
-    <ClInclude Include="..\openvpn\options\servpush.hpp" />
-    <ClInclude Include="..\openvpn\pki\cclist.hpp" />
-    <ClInclude Include="..\openvpn\pki\epkibase.hpp" />
-    <ClInclude Include="..\openvpn\pki\pkcs1.hpp" />
-    <ClInclude Include="..\openvpn\pki\x509track.hpp" />
-    <ClInclude Include="..\openvpn\proxy\httpdigest.hpp" />
-    <ClInclude Include="..\openvpn\proxy\ntlm.hpp" />
-    <ClInclude Include="..\openvpn\proxy\proxyauth.hpp" />
-    <ClInclude Include="..\openvpn\random\devurand.hpp" />
-    <ClInclude Include="..\openvpn\random\mtrandapi.hpp" />
-    <ClInclude Include="..\openvpn\random\rand2.hpp" />
-    <ClInclude Include="..\openvpn\random\randapi.hpp" />
-    <ClInclude Include="..\openvpn\random\randbytestore.hpp" />
-    <ClInclude Include="..\openvpn\reliable\relack.hpp" />
-    <ClInclude Include="..\openvpn\reliable\relcommon.hpp" />
-    <ClInclude Include="..\openvpn\reliable\relrecv.hpp" />
-    <ClInclude Include="..\openvpn\reliable\relsend.hpp" />
-    <ClInclude Include="..\openvpn\server\listenlist.hpp" />
-    <ClInclude Include="..\openvpn\server\manage.hpp" />
-    <ClInclude Include="..\openvpn\server\peeraddr.hpp" />
-    <ClInclude Include="..\openvpn\server\peerstats.hpp" />
-    <ClInclude Include="..\openvpn\server\servhalt.hpp" />
-    <ClInclude Include="..\openvpn\server\servproto.hpp" />
-    <ClInclude Include="..\openvpn\server\vpnservnetblock.hpp" />
-    <ClInclude Include="..\openvpn\server\vpnservpool.hpp" />
-    <ClInclude Include="..\openvpn\ssl\datalimit.hpp" />
-    <ClInclude Include="..\openvpn\ssl\is_openvpn_protocol.hpp" />
-    <ClInclude Include="..\openvpn\ssl\kuparse.hpp" />
-    <ClInclude Include="..\openvpn\ssl\mssparms.hpp" />
-    <ClInclude Include="..\openvpn\ssl\nscert.hpp" />
-    <ClInclude Include="..\openvpn\ssl\peerinfo.hpp" />
-    <ClInclude Include="..\openvpn\ssl\proto.hpp" />
-    <ClInclude Include="..\openvpn\ssl\protostack.hpp" />
-    <ClInclude Include="..\openvpn\ssl\proto_context_options.hpp" />
-    <ClInclude Include="..\openvpn\ssl\psid.hpp" />
-    <ClInclude Include="..\openvpn\ssl\sslapi.hpp" />
-    <ClInclude Include="..\openvpn\ssl\sslchoose.hpp" />
-    <ClInclude Include="..\openvpn\ssl\sslconsts.hpp" />
-    <ClInclude Include="..\openvpn\ssl\ssllog.hpp" />
-    <ClInclude Include="..\openvpn\ssl\tlsprf.hpp" />
-    <ClInclude Include="..\openvpn\ssl\tlsver.hpp" />
-    <ClInclude Include="..\openvpn\ssl\tls_cert_profile.hpp" />
-    <ClInclude Include="..\openvpn\ssl\tls_remote.hpp" />
-    <ClInclude Include="..\openvpn\time\asiotimer.hpp" />
-    <ClInclude Include="..\openvpn\time\coarsetime.hpp" />
-    <ClInclude Include="..\openvpn\time\durhelper.hpp" />
-    <ClInclude Include="..\openvpn\time\epoch.hpp" />
-    <ClInclude Include="..\openvpn\time\time.hpp" />
-    <ClInclude Include="..\openvpn\time\timestr.hpp" />
-    <ClInclude Include="..\openvpn\transport\altproxy.hpp" />
-    <ClInclude Include="..\openvpn\transport\client\extern\config.hpp" />
-    <ClInclude Include="..\openvpn\transport\client\extern\fw.hpp" />
-    <ClInclude Include="..\openvpn\transport\client\httpcli.hpp" />
-    <ClInclude Include="..\openvpn\transport\client\relay.hpp" />
-    <ClInclude Include="..\openvpn\transport\client\tcpcli.hpp" />
-    <ClInclude Include="..\openvpn\transport\client\transbase.hpp" />
-    <ClInclude Include="..\openvpn\transport\client\udpcli.hpp" />
-    <ClInclude Include="..\openvpn\transport\dco.hpp" />
-    <ClInclude Include="..\openvpn\transport\gremlin.hpp" />
-    <ClInclude Include="..\openvpn\transport\mssfix.hpp" />
-    <ClInclude Include="..\openvpn\transport\mutate.hpp" />
-    <ClInclude Include="..\openvpn\transport\pktstream.hpp" />
-    <ClInclude Include="..\openvpn\transport\protocol.hpp" />
-    <ClInclude Include="..\openvpn\transport\reconnect_notify.hpp" />
-    <ClInclude Include="..\openvpn\transport\server\transbase.hpp" />
-    <ClInclude Include="..\openvpn\transport\socket_protect.hpp" />
-    <ClInclude Include="..\openvpn\transport\tcplink.hpp" />
-    <ClInclude Include="..\openvpn\transport\tcplinkbase.hpp" />
-    <ClInclude Include="..\openvpn\transport\tcplinkcommon.hpp" />
-    <ClInclude Include="..\openvpn\transport\udplink.hpp" />
-    <ClInclude Include="..\openvpn\tun\builder\base.hpp" />
-    <ClInclude Include="..\openvpn\tun\builder\capture.hpp" />
-    <ClInclude Include="..\openvpn\tun\builder\client.hpp" />
-    <ClInclude Include="..\openvpn\tun\builder\rgwflags.hpp" />
-    <ClInclude Include="..\openvpn\tun\builder\setup.hpp" />
-    <ClInclude Include="..\openvpn\tun\client\dhcp_capture.hpp" />
-    <ClInclude Include="..\openvpn\tun\client\emuexr.hpp" />
-    <ClInclude Include="..\openvpn\tun\client\tunbase.hpp" />
-    <ClInclude Include="..\openvpn\tun\client\tunnull.hpp" />
-    <ClInclude Include="..\openvpn\tun\client\tunprop.hpp" />
-    <ClInclude Include="..\openvpn\tun\extern\config.hpp" />
-    <ClInclude Include="..\openvpn\tun\extern\fw.hpp" />
-    <ClInclude Include="..\openvpn\tun\ipv6_setting.hpp" />
-    <ClInclude Include="..\openvpn\tun\layer.hpp" />
-    <ClInclude Include="..\openvpn\tun\linux\client\tuncli.hpp" />
-    <ClInclude Include="..\openvpn\tun\linux\client\tunsetup.hpp" />
-    <ClInclude Include="..\openvpn\tun\mac\client\tuncli.hpp" />
-    <ClInclude Include="..\openvpn\tun\mac\client\tunsetup.hpp" />
-    <ClInclude Include="..\openvpn\tun\mac\dsdict.hpp" />
-    <ClInclude Include="..\openvpn\tun\mac\gwv4.hpp" />
-    <ClInclude Include="..\openvpn\tun\mac\macdns.hpp" />
-    <ClInclude Include="..\openvpn\tun\mac\macdns_watchdog.hpp" />
-    <ClInclude Include="..\openvpn\tun\mac\macgw.hpp" />
-    <ClInclude Include="..\openvpn\tun\mac\macproxy.hpp" />
-    <ClInclude Include="..\openvpn\tun\mac\tunutil.hpp" />
-    <ClInclude Include="..\openvpn\tun\mac\utun.hpp" />
-    <ClInclude Include="..\openvpn\tun\persist\tunpersist.hpp" />
-    <ClInclude Include="..\openvpn\tun\persist\tunwrap.hpp" />
-    <ClInclude Include="..\openvpn\tun\persist\tunwrapasio.hpp" />
-    <ClInclude Include="..\openvpn\tun\proxy.hpp" />
-    <ClInclude Include="..\openvpn\tun\server\tunbase.hpp" />
-    <ClInclude Include="..\openvpn\tun\tunio.hpp" />
-    <ClInclude Include="..\openvpn\tun\tunlog.hpp" />
-    <ClInclude Include="..\openvpn\tun\tunmtu.hpp" />
-    <ClInclude Include="..\openvpn\tun\tunspec.hpp" />
-    <ClInclude Include="..\openvpn\tun\win\client\clientconfig.hpp" />
-    <ClInclude Include="..\openvpn\tun\win\client\setupbase.hpp" />
-    <ClInclude Include="..\openvpn\tun\win\client\tuncli.hpp" />
-    <ClInclude Include="..\openvpn\tun\win\client\tunsetup.hpp" />
-    <ClInclude Include="..\openvpn\tun\win\nrpt.hpp" />
-    <ClInclude Include="..\openvpn\tun\win\ringbuffer.hpp" />
-    <ClInclude Include="..\openvpn\tun\win\tunutil.hpp" />
-    <ClInclude Include="..\openvpn\tun\win\wfp.hpp" />
-    <ClInclude Include="..\openvpn\tun\win\winproxy.hpp" />
-    <ClInclude Include="..\openvpn\win\call.hpp" />
-    <ClInclude Include="..\openvpn\win\cmd.hpp" />
-    <ClInclude Include="..\openvpn\win\console.hpp" />
-    <ClInclude Include="..\openvpn\win\event.hpp" />
-    <ClInclude Include="..\openvpn\win\handle.hpp" />
-    <ClInclude Include="..\openvpn\win\impersonate.hpp" />
-    <ClInclude Include="..\openvpn\win\modname.hpp" />
-    <ClInclude Include="..\openvpn\win\reg.hpp" />
-    <ClInclude Include="..\openvpn\win\scoped_handle.hpp" />
-    <ClInclude Include="..\openvpn\win\sleep.hpp" />
-    <ClInclude Include="..\openvpn\win\unicode.hpp" />
-    <ClInclude Include="..\openvpn\win\winerr.hpp" />
-  </ItemGroup>
-  <ItemGroup>
-    <ClCompile Include="..\test\ovpncli\cli.cpp" />
-  </ItemGroup>
-  <PropertyGroup Label="Globals">
-    <ProjectGuid>{1F891260-2039-494F-9777-EC5166AF31BC}</ProjectGuid>
-    <RootNamespace>ovpn3core</RootNamespace>
-    <WindowsTargetPlatformVersion>10.0</WindowsTargetPlatformVersion>
-    <ProjectName>cli</ProjectName>
-  </PropertyGroup>
-  <Import Project="$(VCTargetsPath)\Microsoft.Cpp.Default.props" />
-  <PropertyGroup Condition="'$(Configuration)|$(Platform)'=='Debug|x64'" Label="Configuration">
-    <ConfigurationType>Application</ConfigurationType>
-    <CharacterSet>MultiByte</CharacterSet>
-    <PlatformToolset>v142</PlatformToolset>
-    <UseDebugLibraries>true</UseDebugLibraries>
-  </PropertyGroup>
-  <PropertyGroup Condition="'$(Configuration)|$(Platform)'=='Debug|ARM64'" Label="Configuration">
-    <ConfigurationType>Application</ConfigurationType>
-    <CharacterSet>MultiByte</CharacterSet>
-    <PlatformToolset>v142</PlatformToolset>
-    <UseDebugLibraries>true</UseDebugLibraries>
-  </PropertyGroup>
-  <PropertyGroup Condition="'$(Configuration)|$(Platform)'=='Debug|Win32'" Label="Configuration">
-    <ConfigurationType>Application</ConfigurationType>
-    <UseDebugLibraries>true</UseDebugLibraries>
-    <CharacterSet>MultiByte</CharacterSet>
-    <PlatformToolset>v142</PlatformToolset>
-  </PropertyGroup>
-  <PropertyGroup Condition="'$(Configuration)|$(Platform)'=='DebugAgent|x64'" Label="Configuration">
-    <ConfigurationType>Application</ConfigurationType>
-    <UseDebugLibraries>true</UseDebugLibraries>
-    <CharacterSet>MultiByte</CharacterSet>
-    <PlatformToolset>v142</PlatformToolset>
-  </PropertyGroup>
-<<<<<<< HEAD
-  <PropertyGroup Condition="'$(Configuration)|$(Platform)'=='DebugAgent|ARM64'" Label="Configuration">
-=======
-  <PropertyGroup Condition="'$(Configuration)|$(Platform)'=='DebugAgent|Win32'" Label="Configuration">
->>>>>>> 97f04079
-    <ConfigurationType>Application</ConfigurationType>
-    <UseDebugLibraries>true</UseDebugLibraries>
-    <CharacterSet>MultiByte</CharacterSet>
-    <PlatformToolset>v142</PlatformToolset>
-  </PropertyGroup>
-  <PropertyGroup Condition="'$(Configuration)|$(Platform)'=='DebugOpenSSL|x64'" Label="Configuration">
-    <ConfigurationType>Application</ConfigurationType>
-    <UseDebugLibraries>true</UseDebugLibraries>
-    <CharacterSet>MultiByte</CharacterSet>
-    <PlatformToolset>v142</PlatformToolset>
-  </PropertyGroup>
-<<<<<<< HEAD
-  <PropertyGroup Condition="'$(Configuration)|$(Platform)'=='DebugOpenSSL|ARM64'" Label="Configuration">
-=======
-  <PropertyGroup Condition="'$(Configuration)|$(Platform)'=='DebugOpenSSL|Win32'" Label="Configuration">
->>>>>>> 97f04079
-    <ConfigurationType>Application</ConfigurationType>
-    <UseDebugLibraries>true</UseDebugLibraries>
-    <CharacterSet>MultiByte</CharacterSet>
-    <PlatformToolset>v142</PlatformToolset>
-  </PropertyGroup>
-  <PropertyGroup Condition="'$(Configuration)|$(Platform)'=='Release|x64'" Label="Configuration">
-    <ConfigurationType>Application</ConfigurationType>
-    <PlatformToolset>v142</PlatformToolset>
-    <WholeProgramOptimization>true</WholeProgramOptimization>
-    <CharacterSet>MultiByte</CharacterSet>
-  </PropertyGroup>
-  <PropertyGroup Condition="'$(Configuration)|$(Platform)'=='Release|ARM64'" Label="Configuration">
-    <ConfigurationType>Application</ConfigurationType>
-    <PlatformToolset>v142</PlatformToolset>
-    <WholeProgramOptimization>true</WholeProgramOptimization>
-    <CharacterSet>MultiByte</CharacterSet>
-  </PropertyGroup>
-  <PropertyGroup Condition="'$(Configuration)|$(Platform)'=='Release|Win32'" Label="Configuration">
-    <ConfigurationType>Application</ConfigurationType>
-    <UseDebugLibraries>false</UseDebugLibraries>
-    <PlatformToolset>v142</PlatformToolset>
-    <WholeProgramOptimization>true</WholeProgramOptimization>
-    <CharacterSet>MultiByte</CharacterSet>
-  </PropertyGroup>
-  <PropertyGroup Condition="'$(Configuration)|$(Platform)'=='ReleaseOpenSSL|x64'" Label="Configuration">
-    <ConfigurationType>Application</ConfigurationType>
-    <UseDebugLibraries>false</UseDebugLibraries>
-    <PlatformToolset>v142</PlatformToolset>
-    <WholeProgramOptimization>true</WholeProgramOptimization>
-    <CharacterSet>MultiByte</CharacterSet>
-  </PropertyGroup>
-<<<<<<< HEAD
-  <PropertyGroup Condition="'$(Configuration)|$(Platform)'=='ReleaseOpenSSL|ARM64'" Label="Configuration">
-=======
-  <PropertyGroup Condition="'$(Configuration)|$(Platform)'=='ReleaseOpenSSL|Win32'" Label="Configuration">
->>>>>>> 97f04079
-    <ConfigurationType>Application</ConfigurationType>
-    <UseDebugLibraries>false</UseDebugLibraries>
-    <PlatformToolset>v142</PlatformToolset>
-    <WholeProgramOptimization>true</WholeProgramOptimization>
-    <CharacterSet>MultiByte</CharacterSet>
-  </PropertyGroup>
-  <Import Project="$(VCTargetsPath)\Microsoft.Cpp.props" />
-  <ImportGroup Label="ExtensionSettings">
-  </ImportGroup>
-  <ImportGroup Label="Shared">
-  </ImportGroup>
-  <PropertyGroup Label="UserMacros" />
-  <PropertyGroup />
-  <ItemDefinitionGroup Condition="'$(Configuration)|$(Platform)'=='Debug|x64'">
-    <ClCompile>
-      <WarningLevel>TurnOffAllWarnings</WarningLevel>
-      <SDLCheck>false</SDLCheck>
-      <PreprocessorDefinitions>_CRT_SECURE_NO_WARNINGS;NOMINMAX;_WIN32_WINNT=0x0600;USE_ASIO;ASIO_STANDALONE;USE_MBEDTLS;TAP_WIN_COMPONENT_ID=tap0901;%(PreprocessorDefinitions)</PreprocessorDefinitions>
-      <AdditionalIncludeDirectories>$(SolutionDir)..\;%(AdditionalIncludeDirectories)</AdditionalIncludeDirectories>
-      <AdditionalOptions>/bigobj %(AdditionalOptions)</AdditionalOptions>
-    </ClCompile>
-    <Link>
-      <GenerateDebugInformation>true</GenerateDebugInformation>
-      <AdditionalLibraryDirectories>%(AdditionalLibraryDirectories)</AdditionalLibraryDirectories>
-      <AdditionalDependencies>mbedtls.lib;fwpuclnt.lib;ws2_32.lib;crypt32.lib;iphlpapi.lib;winmm.lib;advapi32.lib;wininet.lib;shell32.lib;ole32.lib;rpcrt4.lib;Wtsapi32.lib;setupapi.lib</AdditionalDependencies>
-      <ShowProgress>NotSet</ShowProgress>
-      <SubSystem>Console</SubSystem>
-    </Link>
-  </ItemDefinitionGroup>
-<<<<<<< HEAD
-  <ItemDefinitionGroup Condition="'$(Configuration)|$(Platform)'=='Debug|ARM64'">
-=======
-  <ItemDefinitionGroup Condition="'$(Configuration)|$(Platform)'=='Debug|Win32'">
-    <ClCompile>
-      <WarningLevel>TurnOffAllWarnings</WarningLevel>
-      <Optimization>Disabled</Optimization>
-      <SDLCheck>false</SDLCheck>
-      <PreprocessorDefinitions>_CRT_SECURE_NO_WARNINGS;NOMINMAX;_WIN32_WINNT=0x0600;USE_ASIO;ASIO_STANDALONE;USE_MBEDTLS;HAVE_LZ4;TAP_WIN_COMPONENT_ID=tap0901;%(PreprocessorDefinitions)</PreprocessorDefinitions>
-      <AdditionalIncludeDirectories>$(O3)\deps\x86\mbedtls\include;$(O3)\deps\x86\tap-windows\src;$(O3)\deps\x86\asio\asio\include;$(O3)\deps\x86\lz4\lib;$(O3)\core;%(AdditionalIncludeDirectories)</AdditionalIncludeDirectories>
-      <SuppressStartupBanner>false</SuppressStartupBanner>
-      <DebugInformationFormat>ProgramDatabase</DebugInformationFormat>
-      <AdditionalOptions>/bigobj %(AdditionalOptions)</AdditionalOptions>
-      <RuntimeLibrary>MultiThreadedDebug</RuntimeLibrary>
-    </ClCompile>
-    <Link>
-      <GenerateDebugInformation>true</GenerateDebugInformation>
-      <AdditionalLibraryDirectories>$(O3)\deps\amd64\mbedtls\library;$(O3)\deps\amd64\lz4\lib;%(AdditionalLibraryDirectories)</AdditionalLibraryDirectories>
-      <AdditionalDependencies>lz4.lib;mbedtls.lib;fwpuclnt.lib;ws2_32.lib;crypt32.lib;iphlpapi.lib;winmm.lib;advapi32.lib;wininet.lib;shell32.lib;ole32.lib;rpcrt4.lib;Wtsapi32.lib;setupapi.lib</AdditionalDependencies>
-      <ShowProgress>NotSet</ShowProgress>
-    </Link>
-  </ItemDefinitionGroup>
-  <ItemDefinitionGroup Condition="'$(Configuration)|$(Platform)'=='DebugAgent|x64'">
->>>>>>> 97f04079
-    <ClCompile>
-      <WarningLevel>TurnOffAllWarnings</WarningLevel>
-      <SDLCheck>false</SDLCheck>
-      <PreprocessorDefinitions>_CRT_SECURE_NO_WARNINGS;NOMINMAX;_WIN32_WINNT=0x0600;USE_ASIO;ASIO_STANDALONE;USE_MBEDTLS;TAP_WIN_COMPONENT_ID=tap0901;%(PreprocessorDefinitions)</PreprocessorDefinitions>
-      <AdditionalIncludeDirectories>$(SolutionDir)..\;%(AdditionalIncludeDirectories)</AdditionalIncludeDirectories>
-      <AdditionalOptions>/bigobj %(AdditionalOptions)</AdditionalOptions>
-    </ClCompile>
-    <Link>
-      <GenerateDebugInformation>true</GenerateDebugInformation>
-      <AdditionalLibraryDirectories>%(AdditionalLibraryDirectories)</AdditionalLibraryDirectories>
-      <AdditionalDependencies>mbedtls.lib;fwpuclnt.lib;ws2_32.lib;crypt32.lib;iphlpapi.lib;winmm.lib;advapi32.lib;wininet.lib;shell32.lib;ole32.lib;rpcrt4.lib;Wtsapi32.lib;setupapi.lib</AdditionalDependencies>
-      <ShowProgress>NotSet</ShowProgress>
-      <SubSystem>Console</SubSystem>
-    </Link>
-  </ItemDefinitionGroup>
-<<<<<<< HEAD
-  <ItemDefinitionGroup Condition="'$(Configuration)|$(Platform)'=='DebugAgent|x64'">
-    <ClCompile>
-      <WarningLevel>TurnOffAllWarnings</WarningLevel>
-      <SDLCheck>false</SDLCheck>
-      <PreprocessorDefinitions>_CRT_SECURE_NO_WARNINGS;NOMINMAX;_WIN32_WINNT=0x0600;USE_ASIO;ASIO_STANDALONE;USE_MBEDTLS;TAP_WIN_COMPONENT_ID=tap0901;OPENVPN_COMMAND_AGENT;HAVE_JSONCPP;OVPNAGENT_DISABLE_PATH_CHECK;%(PreprocessorDefinitions)</PreprocessorDefinitions>
-      <AdditionalIncludeDirectories>$(SolutionDir)..\..\common;$(SolutionDir)..\;%(AdditionalIncludeDirectories)</AdditionalIncludeDirectories>
-      <AdditionalOptions>/bigobj %(AdditionalOptions)</AdditionalOptions>
-    </ClCompile>
-    <Link>
-      <GenerateDebugInformation>true</GenerateDebugInformation>
-      <AdditionalLibraryDirectories>%(AdditionalLibraryDirectories)</AdditionalLibraryDirectories>
-      <AdditionalDependencies>mbedtls.lib;fwpuclnt.lib;ws2_32.lib;crypt32.lib;iphlpapi.lib;winmm.lib;advapi32.lib;wininet.lib;shell32.lib;ole32.lib;rpcrt4.lib;Wtsapi32.lib;setupapi.lib;jsoncpp.lib</AdditionalDependencies>
-      <SubSystem>Console</SubSystem>
-    </Link>
-  </ItemDefinitionGroup>
-  <ItemDefinitionGroup Condition="'$(Configuration)|$(Platform)'=='DebugAgent|ARM64'">
-    <ClCompile>
-      <WarningLevel>TurnOffAllWarnings</WarningLevel>
-      <SDLCheck>false</SDLCheck>
-      <PreprocessorDefinitions>_CRT_SECURE_NO_WARNINGS;NOMINMAX;_WIN32_WINNT=0x0600;USE_ASIO;ASIO_STANDALONE;USE_MBEDTLS;TAP_WIN_COMPONENT_ID=tap0901;OPENVPN_COMMAND_AGENT;HAVE_JSONCPP;OVPNAGENT_DISABLE_PATH_CHECK;%(PreprocessorDefinitions)</PreprocessorDefinitions>
-      <AdditionalIncludeDirectories>$(SolutionDir)..\..\common;$(SolutionDir)..\;%(AdditionalIncludeDirectories)</AdditionalIncludeDirectories>
-      <AdditionalOptions>/bigobj %(AdditionalOptions)</AdditionalOptions>
-    </ClCompile>
-    <Link>
-      <GenerateDebugInformation>true</GenerateDebugInformation>
-      <AdditionalLibraryDirectories>%(AdditionalLibraryDirectories)</AdditionalLibraryDirectories>
-      <AdditionalDependencies>mbedtls.lib;fwpuclnt.lib;ws2_32.lib;crypt32.lib;iphlpapi.lib;winmm.lib;advapi32.lib;wininet.lib;shell32.lib;ole32.lib;rpcrt4.lib;Wtsapi32.lib;setupapi.lib;jsoncpp.lib</AdditionalDependencies>
-=======
-  <ItemDefinitionGroup Condition="'$(Configuration)|$(Platform)'=='DebugAgent|Win32'">
-    <ClCompile>
-      <WarningLevel>TurnOffAllWarnings</WarningLevel>
-      <Optimization>Disabled</Optimization>
-      <SDLCheck>false</SDLCheck>
-      <PreprocessorDefinitions>_CRT_SECURE_NO_WARNINGS;NOMINMAX;_WIN32_WINNT=0x0600;USE_ASIO;ASIO_STANDALONE;USE_MBEDTLS;HAVE_LZ4;TAP_WIN_COMPONENT_ID=tap0901;OPENVPN_COMMAND_AGENT;HAVE_JSONCPP;OVPNAGENT_DISABLE_PATH_CHECK;%(PreprocessorDefinitions)</PreprocessorDefinitions>
-      <AdditionalIncludeDirectories>$(O3)\deps\x86\mbedtls\include;$(O3)\deps\x86\tap-windows\src;$(O3)\deps\x86\asio\asio\include;$(O3)\deps\x86\lz4\lib;$(O3)\common;$(O3)\core;$(O3)\deps\x86\jsoncpp\include;%(AdditionalIncludeDirectories)</AdditionalIncludeDirectories>
-      <SuppressStartupBanner>false</SuppressStartupBanner>
-      <DebugInformationFormat>ProgramDatabase</DebugInformationFormat>
-      <AdditionalOptions>/bigobj %(AdditionalOptions)</AdditionalOptions>
-      <RuntimeLibrary>MultiThreadedDebug</RuntimeLibrary>
-    </ClCompile>
-    <Link>
-      <GenerateDebugInformation>true</GenerateDebugInformation>
-      <AdditionalLibraryDirectories>$(O3)\deps\amd64\mbedtls\library;$(O3)\deps\amd64\lz4\lib;$(O3)\deps\amd64\jsoncpp\dist;%(AdditionalLibraryDirectories)</AdditionalLibraryDirectories>
-      <AdditionalDependencies>lz4.lib;mbedtls.lib;fwpuclnt.lib;ws2_32.lib;crypt32.lib;iphlpapi.lib;winmm.lib;advapi32.lib;wininet.lib;shell32.lib;ole32.lib;rpcrt4.lib;Wtsapi32.lib;setupapi.lib;jsoncpp.lib</AdditionalDependencies>
-      <ShowProgress>NotSet</ShowProgress>
->>>>>>> 97f04079
-      <SubSystem>Console</SubSystem>
-    </Link>
-  </ItemDefinitionGroup>
-  <ItemDefinitionGroup Condition="'$(Configuration)|$(Platform)'=='DebugOpenSSL|x64'">
-    <ClCompile>
-      <WarningLevel>TurnOffAllWarnings</WarningLevel>
-      <SDLCheck>false</SDLCheck>
-<<<<<<< HEAD
-      <PreprocessorDefinitions>_CRT_SECURE_NO_WARNINGS;NOMINMAX;_WIN32_WINNT=0x0600;USE_ASIO;ASIO_STANDALONE;USE_OPENSSL;TAP_WIN_COMPONENT_ID=tap0901;%(PreprocessorDefinitions)</PreprocessorDefinitions>
-      <AdditionalIncludeDirectories>$(SolutionDir)..\;%(AdditionalIncludeDirectories)</AdditionalIncludeDirectories>
-=======
-      <PreprocessorDefinitions>_CRT_SECURE_NO_WARNINGS;NOMINMAX;_WIN32_WINNT=0x0600;USE_ASIO;ASIO_STANDALONE;USE_OPENSSL;HAVE_LZ4;TAP_WIN_COMPONENT_ID=tap0901;%(PreprocessorDefinitions)</PreprocessorDefinitions>
-      <AdditionalIncludeDirectories>$(O3)\deps\amd64\openssl\include;$(O3)\deps\amd64\tap-windows\src;$(O3)\deps\amd64\asio\asio\include;$(O3)\deps\amd64\lz4\lib;$(O3)\core;%(AdditionalIncludeDirectories)</AdditionalIncludeDirectories>
-      <SuppressStartupBanner>false</SuppressStartupBanner>
-      <DebugInformationFormat>ProgramDatabase</DebugInformationFormat>
->>>>>>> 97f04079
-      <AdditionalOptions>/bigobj %(AdditionalOptions)</AdditionalOptions>
-    </ClCompile>
-    <Link>
-      <GenerateDebugInformation>true</GenerateDebugInformation>
-<<<<<<< HEAD
-      <AdditionalLibraryDirectories>%(AdditionalLibraryDirectories)</AdditionalLibraryDirectories>
-      <AdditionalDependencies>gdi32.lib;user32.lib;ssleay32.lib;libeay32.lib;fwpuclnt.lib;ws2_32.lib;crypt32.lib;iphlpapi.lib;winmm.lib;advapi32.lib;wininet.lib;shell32.lib;ole32.lib;rpcrt4.lib;Wtsapi32.lib;setupapi.lib</AdditionalDependencies>
-      <ShowProgress>NotSet</ShowProgress>
-    </Link>
-  </ItemDefinitionGroup>
-  <ItemDefinitionGroup Condition="'$(Configuration)|$(Platform)'=='DebugOpenSSL|ARM64'">
-    <ClCompile>
-      <WarningLevel>TurnOffAllWarnings</WarningLevel>
-      <SDLCheck>false</SDLCheck>
-      <PreprocessorDefinitions>_CRT_SECURE_NO_WARNINGS;NOMINMAX;_WIN32_WINNT=0x0600;USE_ASIO;ASIO_STANDALONE;USE_OPENSSL;TAP_WIN_COMPONENT_ID=tap0901;%(PreprocessorDefinitions)</PreprocessorDefinitions>
-      <AdditionalIncludeDirectories>$(SolutionDir)..\;%(AdditionalIncludeDirectories)</AdditionalIncludeDirectories>
-      <AdditionalOptions>/bigobj %(AdditionalOptions)</AdditionalOptions>
-    </ClCompile>
-    <Link>
-      <GenerateDebugInformation>true</GenerateDebugInformation>
-      <AdditionalLibraryDirectories>%(AdditionalLibraryDirectories)</AdditionalLibraryDirectories>
-      <AdditionalDependencies>gdi32.lib;user32.lib;ssleay32.lib;libeay32.lib;fwpuclnt.lib;ws2_32.lib;crypt32.lib;iphlpapi.lib;winmm.lib;advapi32.lib;wininet.lib;shell32.lib;ole32.lib;rpcrt4.lib;Wtsapi32.lib;setupapi.lib</AdditionalDependencies>
-=======
-      <AdditionalLibraryDirectories>$(O3)\deps\amd64\openssl;$(O3)\deps\amd64\lz4\lib;%(AdditionalLibraryDirectories)</AdditionalLibraryDirectories>
-      <AdditionalDependencies>gdi32.lib;user32.lib;libssl.lib;libcrypto.lib;lz4.lib;fwpuclnt.lib;ws2_32.lib;crypt32.lib;iphlpapi.lib;winmm.lib;advapi32.lib;wininet.lib;shell32.lib;ole32.lib;rpcrt4.lib;Wtsapi32.lib;setupapi.lib</AdditionalDependencies>
-      <ShowProgress>NotSet</ShowProgress>
-    </Link>
-  </ItemDefinitionGroup>
-  <ItemDefinitionGroup Condition="'$(Configuration)|$(Platform)'=='DebugOpenSSL|Win32'">
-    <ClCompile>
-      <WarningLevel>TurnOffAllWarnings</WarningLevel>
-      <Optimization>Disabled</Optimization>
-      <SDLCheck>false</SDLCheck>
-      <PreprocessorDefinitions>_CRT_SECURE_NO_WARNINGS;NOMINMAX;_WIN32_WINNT=0x0600;USE_ASIO;ASIO_STANDALONE;USE_OPENSSL;HAVE_LZ4;TAP_WIN_COMPONENT_ID=tap0901;%(PreprocessorDefinitions)</PreprocessorDefinitions>
-      <AdditionalIncludeDirectories>$(O3)\deps\x86\openssl\include;$(O3)\deps\x86\tap-windows\src;$(O3)\deps\x86\asio\asio\include;$(O3)\deps\x86\lz4\lib;$(O3)\core;%(AdditionalIncludeDirectories)</AdditionalIncludeDirectories>
-      <SuppressStartupBanner>false</SuppressStartupBanner>
-      <DebugInformationFormat>ProgramDatabase</DebugInformationFormat>
-      <AdditionalOptions>/bigobj %(AdditionalOptions)</AdditionalOptions>
-      <RuntimeLibrary>MultiThreadedDebug</RuntimeLibrary>
-    </ClCompile>
-    <Link>
-      <GenerateDebugInformation>true</GenerateDebugInformation>
-      <AdditionalLibraryDirectories>$(O3)\deps\x86\openssl;$(O3)\deps\x86\lz4\lib;%(AdditionalLibraryDirectories)</AdditionalLibraryDirectories>
-      <AdditionalDependencies>gdi32.lib;user32.lib;libcrypto.lib;libssl.lib;lz4.lib;fwpuclnt.lib;ws2_32.lib;crypt32.lib;iphlpapi.lib;winmm.lib;advapi32.lib;wininet.lib;shell32.lib;ole32.lib;rpcrt4.lib;Wtsapi32.lib;setupapi.lib</AdditionalDependencies>
->>>>>>> 97f04079
-      <ShowProgress>NotSet</ShowProgress>
-    </Link>
-  </ItemDefinitionGroup>
-  <ItemDefinitionGroup Condition="'$(Configuration)|$(Platform)'=='Release|x64'">
-    <ClCompile>
-      <WarningLevel>TurnOffAllWarnings</WarningLevel>
-      <SDLCheck>false</SDLCheck>
-      <PreprocessorDefinitions>_CRT_SECURE_NO_WARNINGS;NOMINMAX;_WIN32_WINNT=0x0600;USE_ASIO;ASIO_STANDALONE;USE_MBEDTLS;TAP_WIN_COMPONENT_ID=tap0901;%(PreprocessorDefinitions)</PreprocessorDefinitions>
-      <AdditionalIncludeDirectories>$(SolutionDir)..\;%(AdditionalIncludeDirectories)</AdditionalIncludeDirectories>
-    </ClCompile>
-    <Link>
-      <GenerateDebugInformation>true</GenerateDebugInformation>
-      <EnableCOMDATFolding>true</EnableCOMDATFolding>
-      <OptimizeReferences>true</OptimizeReferences>
-      <AdditionalLibraryDirectories>%(AdditionalLibraryDirectories)</AdditionalLibraryDirectories>
-      <AdditionalDependencies>mbedtls.lib;fwpuclnt.lib;ws2_32.lib;crypt32.lib;iphlpapi.lib;winmm.lib;advapi32.lib;wininet.lib;shell32.lib;ole32.lib;rpcrt4.lib;Wtsapi32.lib;setupapi.lib;%(AdditionalDependencies)</AdditionalDependencies>
-    </Link>
-  </ItemDefinitionGroup>
-  <ItemDefinitionGroup Condition="'$(Configuration)|$(Platform)'=='Release|ARM64'">
-    <ClCompile>
-      <WarningLevel>TurnOffAllWarnings</WarningLevel>
-      <SDLCheck>false</SDLCheck>
-      <PreprocessorDefinitions>_CRT_SECURE_NO_WARNINGS;NOMINMAX;_WIN32_WINNT=0x0600;USE_ASIO;ASIO_STANDALONE;USE_MBEDTLS;TAP_WIN_COMPONENT_ID=tap0901;%(PreprocessorDefinitions)</PreprocessorDefinitions>
-      <AdditionalIncludeDirectories>$(SolutionDir)..\;%(AdditionalIncludeDirectories)</AdditionalIncludeDirectories>
-    </ClCompile>
-    <Link>
-      <GenerateDebugInformation>true</GenerateDebugInformation>
-      <EnableCOMDATFolding>true</EnableCOMDATFolding>
-      <OptimizeReferences>true</OptimizeReferences>
-      <AdditionalLibraryDirectories>%(AdditionalLibraryDirectories)</AdditionalLibraryDirectories>
-      <AdditionalDependencies>mbedtls.lib;fwpuclnt.lib;ws2_32.lib;crypt32.lib;iphlpapi.lib;winmm.lib;advapi32.lib;wininet.lib;shell32.lib;ole32.lib;rpcrt4.lib;Wtsapi32.lib;setupapi.lib;%(AdditionalDependencies)</AdditionalDependencies>
-    </Link>
-  </ItemDefinitionGroup>
-  <ItemDefinitionGroup Condition="'$(Configuration)|$(Platform)'=='Release|Win32'">
-    <ClCompile>
-      <WarningLevel>TurnOffAllWarnings</WarningLevel>
-      <Optimization>MaxSpeed</Optimization>
-      <FunctionLevelLinking>true</FunctionLevelLinking>
-      <IntrinsicFunctions>true</IntrinsicFunctions>
-      <SDLCheck>false</SDLCheck>
-      <PreprocessorDefinitions>_CRT_SECURE_NO_WARNINGS;NOMINMAX;_WIN32_WINNT=0x0600;USE_ASIO;ASIO_STANDALONE;USE_MBEDTLS;HAVE_LZ4;TAP_WIN_COMPONENT_ID=tap0901;%(PreprocessorDefinitions)</PreprocessorDefinitions>
-      <AdditionalIncludeDirectories>$(O3)\deps\x86\mbedtls\include;$(O3)\deps\x86\tap-windows\src;$(O3)\deps\x86\asio\asio\include;$(O3)\deps\x86\lz4\lib;$(O3)\core;%(AdditionalIncludeDirectories)</AdditionalIncludeDirectories>
-      <RuntimeLibrary>MultiThreaded</RuntimeLibrary>
-    </ClCompile>
-    <Link>
-      <GenerateDebugInformation>true</GenerateDebugInformation>
-      <EnableCOMDATFolding>true</EnableCOMDATFolding>
-      <OptimizeReferences>true</OptimizeReferences>
-      <AdditionalLibraryDirectories>$(O3)\deps\amd64\mbedtls\library;$(O3)\deps\amd64\lz4\lib;%(AdditionalLibraryDirectories)</AdditionalLibraryDirectories>
-      <AdditionalDependencies>lz4.lib;mbedtls.lib;fwpuclnt.lib;ws2_32.lib;crypt32.lib;iphlpapi.lib;winmm.lib;advapi32.lib;wininet.lib;shell32.lib;ole32.lib;rpcrt4.lib;Wtsapi32.lib;setupapi.lib;%(AdditionalDependencies)</AdditionalDependencies>
-    </Link>
-  </ItemDefinitionGroup>
-  <ItemDefinitionGroup Condition="'$(Configuration)|$(Platform)'=='ReleaseOpenSSL|x64'">
-    <ClCompile>
-      <WarningLevel>TurnOffAllWarnings</WarningLevel>
-      <SDLCheck>false</SDLCheck>
-<<<<<<< HEAD
-      <PreprocessorDefinitions>_CRT_SECURE_NO_WARNINGS;NOMINMAX;_WIN32_WINNT=0x0600;USE_ASIO;ASIO_STANDALONE;USE_OPENSSL;TAP_WIN_COMPONENT_ID=tap0901;%(PreprocessorDefinitions)</PreprocessorDefinitions>
-      <AdditionalIncludeDirectories>$(SolutionDir)..\;%(AdditionalIncludeDirectories)</AdditionalIncludeDirectories>
-=======
-      <PreprocessorDefinitions>_CRT_SECURE_NO_WARNINGS;NOMINMAX;_WIN32_WINNT=0x0600;USE_ASIO;ASIO_STANDALONE;USE_OPENSSL;HAVE_LZ4;TAP_WIN_COMPONENT_ID=tap0901;%(PreprocessorDefinitions)</PreprocessorDefinitions>
-      <AdditionalIncludeDirectories>$(O3)\deps\amd64\openssl\include;$(O3)\deps\amd64\tap-windows\src;$(O3)\deps\amd64\asio\asio\include;$(O3)\deps\amd64\lz4\lib;$(O3)\core;%(AdditionalIncludeDirectories)</AdditionalIncludeDirectories>
-      <RuntimeLibrary>MultiThreaded</RuntimeLibrary>
->>>>>>> 97f04079
-    </ClCompile>
-    <Link>
-      <GenerateDebugInformation>true</GenerateDebugInformation>
-      <EnableCOMDATFolding>true</EnableCOMDATFolding>
-      <OptimizeReferences>true</OptimizeReferences>
-<<<<<<< HEAD
-      <AdditionalLibraryDirectories>%(AdditionalLibraryDirectories)</AdditionalLibraryDirectories>
-      <AdditionalDependencies>ssleay32.lib;libeay32.lib;fwpuclnt.lib;ws2_32.lib;crypt32.lib;iphlpapi.lib;winmm.lib;advapi32.lib;wininet.lib;shell32.lib;ole32.lib;rpcrt4.lib;Wtsapi32.lib;setupapi.lib;%(AdditionalDependencies)</AdditionalDependencies>
-    </Link>
-  </ItemDefinitionGroup>
-  <ItemDefinitionGroup Condition="'$(Configuration)|$(Platform)'=='ReleaseOpenSSL|ARM64'">
-    <ClCompile>
-      <WarningLevel>TurnOffAllWarnings</WarningLevel>
-      <SDLCheck>false</SDLCheck>
-      <PreprocessorDefinitions>_CRT_SECURE_NO_WARNINGS;NOMINMAX;_WIN32_WINNT=0x0600;USE_ASIO;ASIO_STANDALONE;USE_OPENSSL;TAP_WIN_COMPONENT_ID=tap0901;%(PreprocessorDefinitions)</PreprocessorDefinitions>
-      <AdditionalIncludeDirectories>$(SolutionDir)..\;%(AdditionalIncludeDirectories)</AdditionalIncludeDirectories>
-=======
-      <AdditionalLibraryDirectories>$(O3)\deps\amd64\openssl;$(O3)\deps\amd64\lz4\lib;%(AdditionalLibraryDirectories)</AdditionalLibraryDirectories>
-      <AdditionalDependencies>libssl.lib;libcrypto.lib;lz4.lib;fwpuclnt.lib;ws2_32.lib;crypt32.lib;iphlpapi.lib;winmm.lib;advapi32.lib;wininet.lib;shell32.lib;ole32.lib;rpcrt4.lib;Wtsapi32.lib;setupapi.lib;%(AdditionalDependencies)</AdditionalDependencies>
-    </Link>
-  </ItemDefinitionGroup>
-  <ItemDefinitionGroup Condition="'$(Configuration)|$(Platform)'=='ReleaseOpenSSL|Win32'">
-    <ClCompile>
-      <WarningLevel>TurnOffAllWarnings</WarningLevel>
-      <Optimization>MaxSpeed</Optimization>
-      <FunctionLevelLinking>true</FunctionLevelLinking>
-      <IntrinsicFunctions>true</IntrinsicFunctions>
-      <SDLCheck>false</SDLCheck>
-      <PreprocessorDefinitions>_CRT_SECURE_NO_WARNINGS;NOMINMAX;_WIN32_WINNT=0x0600;USE_ASIO;ASIO_STANDALONE;USE_OPENSSL;HAVE_LZ4;TAP_WIN_COMPONENT_ID=tap0901;%(PreprocessorDefinitions)</PreprocessorDefinitions>
-      <AdditionalIncludeDirectories>$(O3)\deps\x86\openssl\include;$(O3)\deps\x86\tap-windows\src;$(O3)\deps\x86\asio\asio\include;$(O3)\deps\x86\lz4\lib;$(O3)\core;%(AdditionalIncludeDirectories)</AdditionalIncludeDirectories>
-      <RuntimeLibrary>MultiThreaded</RuntimeLibrary>
->>>>>>> 97f04079
-    </ClCompile>
-    <Link>
-      <GenerateDebugInformation>true</GenerateDebugInformation>
-      <EnableCOMDATFolding>true</EnableCOMDATFolding>
-      <OptimizeReferences>true</OptimizeReferences>
-<<<<<<< HEAD
-      <AdditionalLibraryDirectories>%(AdditionalLibraryDirectories)</AdditionalLibraryDirectories>
-      <AdditionalDependencies>ssleay32.lib;libeay32.lib;fwpuclnt.lib;ws2_32.lib;crypt32.lib;iphlpapi.lib;winmm.lib;advapi32.lib;wininet.lib;shell32.lib;ole32.lib;rpcrt4.lib;Wtsapi32.lib;setupapi.lib;%(AdditionalDependencies)</AdditionalDependencies>
-=======
-      <AdditionalLibraryDirectories>$(O3)\deps\amd64\openssl\out32dll;$(O3)\deps\amd64\lz4\lib;%(AdditionalLibraryDirectories)</AdditionalLibraryDirectories>
-      <AdditionalDependencies>libcrypto.lib;libssl.lib;lz4.lib;fwpuclnt.lib;ws2_32.lib;crypt32.lib;iphlpapi.lib;winmm.lib;advapi32.lib;wininet.lib;shell32.lib;ole32.lib;rpcrt4.lib;Wtsapi32.lib;setupapi.lib;%(AdditionalDependencies)</AdditionalDependencies>
->>>>>>> 97f04079
-    </Link>
-  </ItemDefinitionGroup>
-  <Import Project="$(VCTargetsPath)\Microsoft.Cpp.targets" />
-  <ImportGroup Label="ExtensionTargets">
-  </ImportGroup>
+﻿<?xml version="1.0" encoding="utf-8"?>
+<Project DefaultTargets="Build" ToolsVersion="14.0" xmlns="http://schemas.microsoft.com/developer/msbuild/2003">
+  <ItemGroup Label="ProjectConfigurations">
+    <ProjectConfiguration Include="DebugAgent|Win32">
+      <Configuration>DebugAgent</Configuration>
+      <Platform>Win32</Platform>
+    </ProjectConfiguration>
+    <ProjectConfiguration Include="DebugAgent|x64">
+      <Configuration>DebugAgent</Configuration>
+      <Platform>x64</Platform>
+    </ProjectConfiguration>
+    <ProjectConfiguration Include="DebugOpenSSL|Win32">
+      <Configuration>DebugOpenSSL</Configuration>
+      <Platform>Win32</Platform>
+    </ProjectConfiguration>
+    <ProjectConfiguration Include="DebugOpenSSL|x64">
+      <Configuration>DebugOpenSSL</Configuration>
+      <Platform>x64</Platform>
+    </ProjectConfiguration>
+    <ProjectConfiguration Include="Debug|Win32">
+      <Configuration>Debug</Configuration>
+      <Platform>Win32</Platform>
+    </ProjectConfiguration>
+    <ProjectConfiguration Include="Debug|x64">
+      <Configuration>Debug</Configuration>
+      <Platform>x64</Platform>
+    </ProjectConfiguration>
+    <ProjectConfiguration Include="ReleaseOpenSSL|Win32">
+      <Configuration>ReleaseOpenSSL</Configuration>
+      <Platform>Win32</Platform>
+    </ProjectConfiguration>
+    <ProjectConfiguration Include="ReleaseOpenSSL|x64">
+      <Configuration>ReleaseOpenSSL</Configuration>
+      <Platform>x64</Platform>
+    </ProjectConfiguration>
+    <ProjectConfiguration Include="Release|Win32">
+      <Configuration>Release</Configuration>
+      <Platform>Win32</Platform>
+    </ProjectConfiguration>
+    <ProjectConfiguration Include="Release|x64">
+      <Configuration>Release</Configuration>
+      <Platform>x64</Platform>
+    </ProjectConfiguration>
+  </ItemGroup>
+  <ItemGroup>
+    <ClInclude Include="..\client\ovpncli.hpp" />
+    <ClInclude Include="..\openvpn\addr\addrlist.hpp" />
+    <ClInclude Include="..\openvpn\addr\addrpair.hpp" />
+    <ClInclude Include="..\openvpn\addr\ip.hpp" />
+    <ClInclude Include="..\openvpn\addr\iperr.hpp" />
+    <ClInclude Include="..\openvpn\addr\ipv4.hpp" />
+    <ClInclude Include="..\openvpn\addr\ipv6.hpp" />
+    <ClInclude Include="..\openvpn\addr\macaddr.hpp" />
+    <ClInclude Include="..\openvpn\addr\pool.hpp" />
+    <ClInclude Include="..\openvpn\addr\quoteip.hpp" />
+    <ClInclude Include="..\openvpn\addr\randaddr.hpp" />
+    <ClInclude Include="..\openvpn\addr\range.hpp" />
+    <ClInclude Include="..\openvpn\addr\regex.hpp" />
+    <ClInclude Include="..\openvpn\addr\route.hpp" />
+    <ClInclude Include="..\openvpn\addr\routeinv.hpp" />
+    <ClInclude Include="..\openvpn\applecrypto\crypto\api.hpp" />
+    <ClInclude Include="..\openvpn\applecrypto\crypto\cipher.hpp" />
+    <ClInclude Include="..\openvpn\applecrypto\crypto\digest.hpp" />
+    <ClInclude Include="..\openvpn\applecrypto\crypto\hmac.hpp" />
+    <ClInclude Include="..\openvpn\applecrypto\ssl\sslctx.hpp" />
+    <ClInclude Include="..\openvpn\applecrypto\util\rand.hpp" />
+    <ClInclude Include="..\openvpn\apple\cf\cf.hpp" />
+    <ClInclude Include="..\openvpn\apple\cf\cfhelper.hpp" />
+    <ClInclude Include="..\openvpn\apple\cf\cfhost.hpp" />
+    <ClInclude Include="..\openvpn\apple\cf\cfrunloop.hpp" />
+    <ClInclude Include="..\openvpn\apple\cf\cfsec.hpp" />
+    <ClInclude Include="..\openvpn\apple\cf\cfsocket.hpp" />
+    <ClInclude Include="..\openvpn\apple\cf\cfstream.hpp" />
+    <ClInclude Include="..\openvpn\apple\cf\cftimer.hpp" />
+    <ClInclude Include="..\openvpn\apple\cf\error.hpp" />
+    <ClInclude Include="..\openvpn\apple\iosactiveiface.hpp" />
+    <ClInclude Include="..\openvpn\apple\maclife.hpp" />
+    <ClInclude Include="..\openvpn\apple\macsleep.hpp" />
+    <ClInclude Include="..\openvpn\apple\macver.hpp" />
+    <ClInclude Include="..\openvpn\apple\reach.hpp" />
+    <ClInclude Include="..\openvpn\apple\reachable.hpp" />
+    <ClInclude Include="..\openvpn\apple\scdynstore.hpp" />
+    <ClInclude Include="..\openvpn\apple\ver.hpp" />
+    <ClInclude Include="..\openvpn\asio\asioboundsock.hpp" />
+    <ClInclude Include="..\openvpn\asio\asiocontext.hpp" />
+    <ClInclude Include="..\openvpn\asio\asioerr.hpp" />
+    <ClInclude Include="..\openvpn\asio\asiopolysock.hpp" />
+    <ClInclude Include="..\openvpn\asio\asioresolverres.hpp" />
+    <ClInclude Include="..\openvpn\asio\asiosignal.hpp" />
+    <ClInclude Include="..\openvpn\asio\asiostop.hpp" />
+    <ClInclude Include="..\openvpn\asio\asiowork.hpp" />
+    <ClInclude Include="..\openvpn\asio\scoped_asio_stream.hpp" />
+    <ClInclude Include="..\openvpn\auth\authcert.hpp" />
+    <ClInclude Include="..\openvpn\auth\authcreds.hpp" />
+    <ClInclude Include="..\openvpn\auth\cr.hpp" />
+    <ClInclude Include="..\openvpn\auth\validatecreds.hpp" />
+    <ClInclude Include="..\openvpn\buffer\asiobuf.hpp" />
+    <ClInclude Include="..\openvpn\buffer\bufclamp.hpp" />
+    <ClInclude Include="..\openvpn\buffer\bufcomplete.hpp" />
+    <ClInclude Include="..\openvpn\buffer\bufcomposed.hpp" />
+    <ClInclude Include="..\openvpn\buffer\buffer.hpp" />
+    <ClInclude Include="..\openvpn\buffer\bufhex.hpp" />
+    <ClInclude Include="..\openvpn\buffer\buflimit.hpp" />
+    <ClInclude Include="..\openvpn\buffer\buflist.hpp" />
+    <ClInclude Include="..\openvpn\buffer\bufread.hpp" />
+    <ClInclude Include="..\openvpn\buffer\bufstr.hpp" />
+    <ClInclude Include="..\openvpn\buffer\bufstream.hpp" />
+    <ClInclude Include="..\openvpn\buffer\lz4.hpp" />
+    <ClInclude Include="..\openvpn\buffer\memq.hpp" />
+    <ClInclude Include="..\openvpn\buffer\safestr.hpp" />
+    <ClInclude Include="..\openvpn\buffer\zlib.hpp" />
+    <ClInclude Include="..\openvpn\client\cliconnect.hpp" />
+    <ClInclude Include="..\openvpn\client\cliconstants.hpp" />
+    <ClInclude Include="..\openvpn\client\clicreds.hpp" />
+    <ClInclude Include="..\openvpn\client\cliemuexr.hpp" />
+    <ClInclude Include="..\openvpn\client\clievent.hpp" />
+    <ClInclude Include="..\openvpn\client\clihalt.hpp" />
+    <ClInclude Include="..\openvpn\client\clilife.hpp" />
+    <ClInclude Include="..\openvpn\client\cliopt.hpp" />
+    <ClInclude Include="..\openvpn\client\cliopthelper.hpp" />
+    <ClInclude Include="..\openvpn\client\cliproto.hpp" />
+    <ClInclude Include="..\openvpn\client\ipverflags.hpp" />
+    <ClInclude Include="..\openvpn\client\optfilt.hpp" />
+    <ClInclude Include="..\openvpn\client\remotelist.hpp" />
+    <ClInclude Include="..\openvpn\client\rgopt.hpp" />
+    <ClInclude Include="..\openvpn\common\abort.hpp" />
+    <ClInclude Include="..\openvpn\common\action.hpp" />
+    <ClInclude Include="..\openvpn\common\actionthread.hpp" />
+    <ClInclude Include="..\openvpn\common\appversion.hpp" />
+    <ClInclude Include="..\openvpn\common\arch.hpp" />
+    <ClInclude Include="..\openvpn\common\argv.hpp" />
+    <ClInclude Include="..\openvpn\common\arraysize.hpp" />
+    <ClInclude Include="..\openvpn\common\asyncsleep.hpp" />
+    <ClInclude Include="..\openvpn\common\autoreset.hpp" />
+    <ClInclude Include="..\openvpn\common\base64.hpp" />
+    <ClInclude Include="..\openvpn\common\bigmutex.hpp" />
+    <ClInclude Include="..\openvpn\common\binprefix.hpp" />
+    <ClInclude Include="..\openvpn\common\circ_list.hpp" />
+    <ClInclude Include="..\openvpn\common\cleanup.hpp" />
+    <ClInclude Include="..\openvpn\common\core.hpp" />
+    <ClInclude Include="..\openvpn\common\count.hpp" />
+    <ClInclude Include="..\openvpn\common\daemon.hpp" />
+    <ClInclude Include="..\openvpn\common\demangle.hpp" />
+    <ClInclude Include="..\openvpn\common\destruct.hpp" />
+    <ClInclude Include="..\openvpn\common\endian.hpp" />
+    <ClInclude Include="..\openvpn\common\enumdir.hpp" />
+    <ClInclude Include="..\openvpn\common\environ.hpp" />
+    <ClInclude Include="..\openvpn\common\event.hpp" />
+    <ClInclude Include="..\openvpn\common\exception.hpp" />
+    <ClInclude Include="..\openvpn\common\extern.hpp" />
+    <ClInclude Include="..\openvpn\common\ffs.hpp" />
+    <ClInclude Include="..\openvpn\common\file.hpp" />
+    <ClInclude Include="..\openvpn\common\fileatomic.hpp" />
+    <ClInclude Include="..\openvpn\common\fileunix.hpp" />
+    <ClInclude Include="..\openvpn\common\format.hpp" />
+    <ClInclude Include="..\openvpn\common\function.hpp" />
+    <ClInclude Include="..\openvpn\common\getopt.hpp" />
+    <ClInclude Include="..\openvpn\common\getpw.hpp" />
+    <ClInclude Include="..\openvpn\common\glob.hpp" />
+    <ClInclude Include="..\openvpn\common\hash.hpp" />
+    <ClInclude Include="..\openvpn\common\hexstr.hpp" />
+    <ClInclude Include="..\openvpn\common\hostlist.hpp" />
+    <ClInclude Include="..\openvpn\common\hostname.hpp" />
+    <ClInclude Include="..\openvpn\common\hostport.hpp" />
+    <ClInclude Include="..\openvpn\common\jsonlib.hpp" />
+    <ClInclude Include="..\openvpn\common\lex.hpp" />
+    <ClInclude Include="..\openvpn\common\likely.hpp" />
+    <ClInclude Include="..\openvpn\common\link.hpp" />
+    <ClInclude Include="..\openvpn\common\logrotate.hpp" />
+    <ClInclude Include="..\openvpn\common\memneq.hpp" />
+    <ClInclude Include="..\openvpn\common\mode.hpp" />
+    <ClInclude Include="..\openvpn\common\modstat.hpp" />
+    <ClInclude Include="..\openvpn\common\msgwin.hpp" />
+    <ClInclude Include="..\openvpn\common\number.hpp" />
+    <ClInclude Include="..\openvpn\common\olong.hpp" />
+    <ClInclude Include="..\openvpn\common\options.hpp" />
+    <ClInclude Include="..\openvpn\common\option_error.hpp" />
+    <ClInclude Include="..\openvpn\common\ostream.hpp" />
+    <ClInclude Include="..\openvpn\common\path.hpp" />
+    <ClInclude Include="..\openvpn\common\peercred.hpp" />
+    <ClInclude Include="..\openvpn\common\persistfile.hpp" />
+    <ClInclude Include="..\openvpn\common\pipe.hpp" />
+    <ClInclude Include="..\openvpn\common\platform.hpp" />
+    <ClInclude Include="..\openvpn\common\platform_name.hpp" />
+    <ClInclude Include="..\openvpn\common\platform_string.hpp" />
+    <ClInclude Include="..\openvpn\common\process.hpp" />
+    <ClInclude Include="..\openvpn\common\pthreadcond.hpp" />
+    <ClInclude Include="..\openvpn\common\rc.hpp" />
+    <ClInclude Include="..\openvpn\common\redir.hpp" />
+    <ClInclude Include="..\openvpn\common\runcontext.hpp" />
+    <ClInclude Include="..\openvpn\common\scoped_fd.hpp" />
+    <ClInclude Include="..\openvpn\common\sess_id.hpp" />
+    <ClInclude Include="..\openvpn\common\signal.hpp" />
+    <ClInclude Include="..\openvpn\common\size.hpp" />
+    <ClInclude Include="..\openvpn\common\sleep.hpp" />
+    <ClInclude Include="..\openvpn\common\sockopt.hpp" />
+    <ClInclude Include="..\openvpn\common\socktypes.hpp" />
+    <ClInclude Include="..\openvpn\common\split.hpp" />
+    <ClInclude Include="..\openvpn\common\splitlines.hpp" />
+    <ClInclude Include="..\openvpn\common\stat.hpp" />
+    <ClInclude Include="..\openvpn\common\stop.hpp" />
+    <ClInclude Include="..\openvpn\common\strerror.hpp" />
+    <ClInclude Include="..\openvpn\common\string.hpp" />
+    <ClInclude Include="..\openvpn\common\stringize.hpp" />
+    <ClInclude Include="..\openvpn\common\stringtempl.hpp" />
+    <ClInclude Include="..\openvpn\common\tempfile.hpp" />
+    <ClInclude Include="..\openvpn\common\to_string.hpp" />
+    <ClInclude Include="..\openvpn\common\umask.hpp" />
+    <ClInclude Include="..\openvpn\common\unicode-impl.hpp" />
+    <ClInclude Include="..\openvpn\common\unicode.hpp" />
+    <ClInclude Include="..\openvpn\common\uniqueptr.hpp" />
+    <ClInclude Include="..\openvpn\common\usecount.hpp" />
+    <ClInclude Include="..\openvpn\common\usergroup.hpp" />
+    <ClInclude Include="..\openvpn\common\userpass.hpp" />
+    <ClInclude Include="..\openvpn\common\valgrind.hpp" />
+    <ClInclude Include="..\openvpn\common\version.hpp" />
+    <ClInclude Include="..\openvpn\common\waitbarrier.hpp" />
+    <ClInclude Include="..\openvpn\common\write.hpp" />
+    <ClInclude Include="..\openvpn\common\wstring.hpp" />
+    <ClInclude Include="..\openvpn\compress\compnull.hpp" />
+    <ClInclude Include="..\openvpn\compress\compress.hpp" />
+    <ClInclude Include="..\openvpn\compress\compstub.hpp" />
+    <ClInclude Include="..\openvpn\compress\lz4.hpp" />
+    <ClInclude Include="..\openvpn\compress\lzo.hpp" />
+    <ClInclude Include="..\openvpn\compress\lzoasym.hpp" />
+    <ClInclude Include="..\openvpn\compress\lzoasym_impl.hpp" />
+    <ClInclude Include="..\openvpn\compress\lzoselect.hpp" />
+    <ClInclude Include="..\openvpn\compress\snappy.hpp" />
+    <ClInclude Include="..\openvpn\crypto\bs64_data_limit.hpp" />
+    <ClInclude Include="..\openvpn\crypto\cipher.hpp" />
+    <ClInclude Include="..\openvpn\crypto\cryptoalgs.hpp" />
+    <ClInclude Include="..\openvpn\crypto\cryptodc.hpp" />
+    <ClInclude Include="..\openvpn\crypto\cryptodcsel.hpp" />
+    <ClInclude Include="..\openvpn\crypto\crypto_aead.hpp" />
+    <ClInclude Include="..\openvpn\crypto\crypto_chm.hpp" />
+    <ClInclude Include="..\openvpn\crypto\decrypt_chm.hpp" />
+    <ClInclude Include="..\openvpn\crypto\digestapi.hpp" />
+    <ClInclude Include="..\openvpn\crypto\encrypt_chm.hpp" />
+    <ClInclude Include="..\openvpn\crypto\hashstr.hpp" />
+    <ClInclude Include="..\openvpn\crypto\ovpnhmac.hpp" />
+    <ClInclude Include="..\openvpn\crypto\packet_id.hpp" />
+    <ClInclude Include="..\openvpn\crypto\selftest.hpp" />
+    <ClInclude Include="..\openvpn\crypto\static_key.hpp" />
+    <ClInclude Include="..\openvpn\crypto\tls_crypt.hpp" />
+    <ClInclude Include="..\openvpn\dco\dcocli.hpp" />
+    <ClInclude Include="..\openvpn\dco\ipcollbase.hpp" />
+    <ClInclude Include="..\openvpn\error\error.hpp" />
+    <ClInclude Include="..\openvpn\error\excode.hpp" />
+    <ClInclude Include="..\openvpn\frame\frame.hpp" />
+    <ClInclude Include="..\openvpn\frame\frame_init.hpp" />
+    <ClInclude Include="..\openvpn\frame\memq_dgram.hpp" />
+    <ClInclude Include="..\openvpn\frame\memq_stream.hpp" />
+    <ClInclude Include="..\openvpn\http\header.hpp" />
+    <ClInclude Include="..\openvpn\http\htmlskip.hpp" />
+    <ClInclude Include="..\openvpn\http\method.hpp" />
+    <ClInclude Include="..\openvpn\http\parseutil.hpp" />
+    <ClInclude Include="..\openvpn\http\reply.hpp" />
+    <ClInclude Include="..\openvpn\http\request.hpp" />
+    <ClInclude Include="..\openvpn\http\status.hpp" />
+    <ClInclude Include="..\openvpn\http\urlencode.hpp" />
+    <ClInclude Include="..\openvpn\http\urlparm.hpp" />
+    <ClInclude Include="..\openvpn\http\urlparse.hpp" />
+    <ClInclude Include="..\openvpn\http\validate_uri.hpp" />
+    <ClInclude Include="..\openvpn\http\webexcept.hpp" />
+    <ClInclude Include="..\openvpn\init\cryptoinit.hpp" />
+    <ClInclude Include="..\openvpn\init\engineinit.hpp" />
+    <ClInclude Include="..\openvpn\init\initprocess.hpp" />
+    <ClInclude Include="..\openvpn\io\io.hpp" />
+    <ClInclude Include="..\openvpn\ip\csum.hpp" />
+    <ClInclude Include="..\openvpn\ip\dhcp.hpp" />
+    <ClInclude Include="..\openvpn\ip\eth.hpp" />
+    <ClInclude Include="..\openvpn\ip\icmp4.hpp" />
+    <ClInclude Include="..\openvpn\ip\icmp6.hpp" />
+    <ClInclude Include="..\openvpn\ip\ip4.hpp" />
+    <ClInclude Include="..\openvpn\ip\ip6.hpp" />
+    <ClInclude Include="..\openvpn\ip\ipcommon.hpp" />
+    <ClInclude Include="..\openvpn\ip\ping4.hpp" />
+    <ClInclude Include="..\openvpn\ip\ping6.hpp" />
+    <ClInclude Include="..\openvpn\ip\ptb.hpp" />
+    <ClInclude Include="..\openvpn\ip\tcp.hpp" />
+    <ClInclude Include="..\openvpn\ip\udp.hpp" />
+    <ClInclude Include="..\openvpn\kovpn\kocrypto.hpp" />
+    <ClInclude Include="..\openvpn\kovpn\kodev.hpp" />
+    <ClInclude Include="..\openvpn\kovpn\korekey.hpp" />
+    <ClInclude Include="..\openvpn\kovpn\koroute.hpp" />
+    <ClInclude Include="..\openvpn\kovpn\kostats.hpp" />
+    <ClInclude Include="..\openvpn\kovpn\kovpn.hpp" />
+    <ClInclude Include="..\openvpn\legal\copyright.hpp" />
+    <ClInclude Include="..\openvpn\linux\core.hpp" />
+    <ClInclude Include="..\openvpn\linux\daemon_alive.hpp" />
+    <ClInclude Include="..\openvpn\linux\procfs.hpp" />
+    <ClInclude Include="..\openvpn\log\logbase.hpp" />
+    <ClInclude Include="..\openvpn\log\logbasesimple.hpp" />
+    <ClInclude Include="..\openvpn\log\logbasesimplemac.hpp" />
+    <ClInclude Include="..\openvpn\log\logdatetime.hpp" />
+    <ClInclude Include="..\openvpn\log\lognull.hpp" />
+    <ClInclude Include="..\openvpn\log\logperiod.hpp" />
+    <ClInclude Include="..\openvpn\log\logsimple.hpp" />
+    <ClInclude Include="..\openvpn\log\logthread.hpp" />
+    <ClInclude Include="..\openvpn\log\sessionstats.hpp" />
+    <ClInclude Include="..\openvpn\mbedtls\crypto\api.hpp" />
+    <ClInclude Include="..\openvpn\mbedtls\crypto\cipher.hpp" />
+    <ClInclude Include="..\openvpn\mbedtls\crypto\ciphergcm.hpp" />
+    <ClInclude Include="..\openvpn\mbedtls\crypto\digest.hpp" />
+    <ClInclude Include="..\openvpn\mbedtls\crypto\hmac.hpp" />
+    <ClInclude Include="..\openvpn\mbedtls\pki\dh.hpp" />
+    <ClInclude Include="..\openvpn\mbedtls\pki\pkctx.hpp" />
+    <ClInclude Include="..\openvpn\mbedtls\pki\x509cert.hpp" />
+    <ClInclude Include="..\openvpn\mbedtls\pki\x509crl.hpp" />
+    <ClInclude Include="..\openvpn\mbedtls\ssl\sslctx.hpp" />
+    <ClInclude Include="..\openvpn\mbedtls\util\error.hpp" />
+    <ClInclude Include="..\openvpn\mbedtls\util\pkcs1.hpp" />
+    <ClInclude Include="..\openvpn\mbedtls\util\rand.hpp" />
+    <ClInclude Include="..\openvpn\mbedtls\util\selftest.hpp" />
+    <ClInclude Include="..\openvpn\netconf\enumiface.hpp" />
+    <ClInclude Include="..\openvpn\netconf\hwaddr.hpp" />
+    <ClInclude Include="..\openvpn\netconf\ios\net-route.h" />
+    <ClInclude Include="..\openvpn\netconf\linux\gw.hpp" />
+    <ClInclude Include="..\openvpn\netconf\linux\route.hpp" />
+    <ClInclude Include="..\openvpn\openssl\bio\bio_memq_dgram.hpp" />
+    <ClInclude Include="..\openvpn\openssl\bio\bio_memq_stream.hpp" />
+    <ClInclude Include="..\openvpn\openssl\crypto\api.hpp" />
+    <ClInclude Include="..\openvpn\openssl\crypto\cipher.hpp" />
+    <ClInclude Include="..\openvpn\openssl\crypto\ciphergcm.hpp" />
+    <ClInclude Include="..\openvpn\openssl\crypto\digest.hpp" />
+    <ClInclude Include="..\openvpn\openssl\crypto\hmac.hpp" />
+    <ClInclude Include="..\openvpn\openssl\pki\crl.hpp" />
+    <ClInclude Include="..\openvpn\openssl\pki\dh.hpp" />
+    <ClInclude Include="..\openvpn\openssl\pki\pkey.hpp" />
+    <ClInclude Include="..\openvpn\openssl\pki\x509.hpp" />
+    <ClInclude Include="..\openvpn\openssl\pki\x509store.hpp" />
+    <ClInclude Include="..\openvpn\openssl\sign\pkcs7verify.hpp" />
+    <ClInclude Include="..\openvpn\openssl\sign\verify.hpp" />
+    <ClInclude Include="..\openvpn\openssl\ssl\sslctx.hpp" />
+    <ClInclude Include="..\openvpn\openssl\util\engine.hpp" />
+    <ClInclude Include="..\openvpn\openssl\util\error.hpp" />
+    <ClInclude Include="..\openvpn\openssl\util\init.hpp" />
+    <ClInclude Include="..\openvpn\openssl\util\rand.hpp" />
+    <ClInclude Include="..\openvpn\openssl\util\tokenencrypt.hpp" />
+    <ClInclude Include="..\openvpn\options\continuation.hpp" />
+    <ClInclude Include="..\openvpn\options\merge.hpp" />
+    <ClInclude Include="..\openvpn\options\sanitize.hpp" />
+    <ClInclude Include="..\openvpn\options\servpush.hpp" />
+    <ClInclude Include="..\openvpn\pki\cclist.hpp" />
+    <ClInclude Include="..\openvpn\pki\epkibase.hpp" />
+    <ClInclude Include="..\openvpn\pki\pkcs1.hpp" />
+    <ClInclude Include="..\openvpn\pki\x509track.hpp" />
+    <ClInclude Include="..\openvpn\proxy\httpdigest.hpp" />
+    <ClInclude Include="..\openvpn\proxy\ntlm.hpp" />
+    <ClInclude Include="..\openvpn\proxy\proxyauth.hpp" />
+    <ClInclude Include="..\openvpn\random\devurand.hpp" />
+    <ClInclude Include="..\openvpn\random\mtrandapi.hpp" />
+    <ClInclude Include="..\openvpn\random\rand2.hpp" />
+    <ClInclude Include="..\openvpn\random\randapi.hpp" />
+    <ClInclude Include="..\openvpn\random\randbytestore.hpp" />
+    <ClInclude Include="..\openvpn\reliable\relack.hpp" />
+    <ClInclude Include="..\openvpn\reliable\relcommon.hpp" />
+    <ClInclude Include="..\openvpn\reliable\relrecv.hpp" />
+    <ClInclude Include="..\openvpn\reliable\relsend.hpp" />
+    <ClInclude Include="..\openvpn\server\listenlist.hpp" />
+    <ClInclude Include="..\openvpn\server\manage.hpp" />
+    <ClInclude Include="..\openvpn\server\peeraddr.hpp" />
+    <ClInclude Include="..\openvpn\server\peerstats.hpp" />
+    <ClInclude Include="..\openvpn\server\servhalt.hpp" />
+    <ClInclude Include="..\openvpn\server\servproto.hpp" />
+    <ClInclude Include="..\openvpn\server\vpnservnetblock.hpp" />
+    <ClInclude Include="..\openvpn\server\vpnservpool.hpp" />
+    <ClInclude Include="..\openvpn\ssl\datalimit.hpp" />
+    <ClInclude Include="..\openvpn\ssl\is_openvpn_protocol.hpp" />
+    <ClInclude Include="..\openvpn\ssl\kuparse.hpp" />
+    <ClInclude Include="..\openvpn\ssl\mssparms.hpp" />
+    <ClInclude Include="..\openvpn\ssl\nscert.hpp" />
+    <ClInclude Include="..\openvpn\ssl\peerinfo.hpp" />
+    <ClInclude Include="..\openvpn\ssl\proto.hpp" />
+    <ClInclude Include="..\openvpn\ssl\protostack.hpp" />
+    <ClInclude Include="..\openvpn\ssl\proto_context_options.hpp" />
+    <ClInclude Include="..\openvpn\ssl\psid.hpp" />
+    <ClInclude Include="..\openvpn\ssl\sslapi.hpp" />
+    <ClInclude Include="..\openvpn\ssl\sslchoose.hpp" />
+    <ClInclude Include="..\openvpn\ssl\sslconsts.hpp" />
+    <ClInclude Include="..\openvpn\ssl\ssllog.hpp" />
+    <ClInclude Include="..\openvpn\ssl\tlsprf.hpp" />
+    <ClInclude Include="..\openvpn\ssl\tlsver.hpp" />
+    <ClInclude Include="..\openvpn\ssl\tls_cert_profile.hpp" />
+    <ClInclude Include="..\openvpn\ssl\tls_remote.hpp" />
+    <ClInclude Include="..\openvpn\time\asiotimer.hpp" />
+    <ClInclude Include="..\openvpn\time\coarsetime.hpp" />
+    <ClInclude Include="..\openvpn\time\durhelper.hpp" />
+    <ClInclude Include="..\openvpn\time\epoch.hpp" />
+    <ClInclude Include="..\openvpn\time\time.hpp" />
+    <ClInclude Include="..\openvpn\time\timestr.hpp" />
+    <ClInclude Include="..\openvpn\transport\altproxy.hpp" />
+    <ClInclude Include="..\openvpn\transport\client\extern\config.hpp" />
+    <ClInclude Include="..\openvpn\transport\client\extern\fw.hpp" />
+    <ClInclude Include="..\openvpn\transport\client\httpcli.hpp" />
+    <ClInclude Include="..\openvpn\transport\client\relay.hpp" />
+    <ClInclude Include="..\openvpn\transport\client\tcpcli.hpp" />
+    <ClInclude Include="..\openvpn\transport\client\transbase.hpp" />
+    <ClInclude Include="..\openvpn\transport\client\udpcli.hpp" />
+    <ClInclude Include="..\openvpn\transport\dco.hpp" />
+    <ClInclude Include="..\openvpn\transport\gremlin.hpp" />
+    <ClInclude Include="..\openvpn\transport\mssfix.hpp" />
+    <ClInclude Include="..\openvpn\transport\mutate.hpp" />
+    <ClInclude Include="..\openvpn\transport\pktstream.hpp" />
+    <ClInclude Include="..\openvpn\transport\protocol.hpp" />
+    <ClInclude Include="..\openvpn\transport\reconnect_notify.hpp" />
+    <ClInclude Include="..\openvpn\transport\server\transbase.hpp" />
+    <ClInclude Include="..\openvpn\transport\socket_protect.hpp" />
+    <ClInclude Include="..\openvpn\transport\tcplink.hpp" />
+    <ClInclude Include="..\openvpn\transport\tcplinkbase.hpp" />
+    <ClInclude Include="..\openvpn\transport\tcplinkcommon.hpp" />
+    <ClInclude Include="..\openvpn\transport\udplink.hpp" />
+    <ClInclude Include="..\openvpn\tun\builder\base.hpp" />
+    <ClInclude Include="..\openvpn\tun\builder\capture.hpp" />
+    <ClInclude Include="..\openvpn\tun\builder\client.hpp" />
+    <ClInclude Include="..\openvpn\tun\builder\rgwflags.hpp" />
+    <ClInclude Include="..\openvpn\tun\builder\setup.hpp" />
+    <ClInclude Include="..\openvpn\tun\client\dhcp_capture.hpp" />
+    <ClInclude Include="..\openvpn\tun\client\emuexr.hpp" />
+    <ClInclude Include="..\openvpn\tun\client\tunbase.hpp" />
+    <ClInclude Include="..\openvpn\tun\client\tunnull.hpp" />
+    <ClInclude Include="..\openvpn\tun\client\tunprop.hpp" />
+    <ClInclude Include="..\openvpn\tun\extern\config.hpp" />
+    <ClInclude Include="..\openvpn\tun\extern\fw.hpp" />
+    <ClInclude Include="..\openvpn\tun\ipv6_setting.hpp" />
+    <ClInclude Include="..\openvpn\tun\layer.hpp" />
+    <ClInclude Include="..\openvpn\tun\linux\client\tuncli.hpp" />
+    <ClInclude Include="..\openvpn\tun\linux\client\tunsetup.hpp" />
+    <ClInclude Include="..\openvpn\tun\mac\client\tuncli.hpp" />
+    <ClInclude Include="..\openvpn\tun\mac\client\tunsetup.hpp" />
+    <ClInclude Include="..\openvpn\tun\mac\dsdict.hpp" />
+    <ClInclude Include="..\openvpn\tun\mac\gwv4.hpp" />
+    <ClInclude Include="..\openvpn\tun\mac\macdns.hpp" />
+    <ClInclude Include="..\openvpn\tun\mac\macdns_watchdog.hpp" />
+    <ClInclude Include="..\openvpn\tun\mac\macgw.hpp" />
+    <ClInclude Include="..\openvpn\tun\mac\macproxy.hpp" />
+    <ClInclude Include="..\openvpn\tun\mac\tunutil.hpp" />
+    <ClInclude Include="..\openvpn\tun\mac\utun.hpp" />
+    <ClInclude Include="..\openvpn\tun\persist\tunpersist.hpp" />
+    <ClInclude Include="..\openvpn\tun\persist\tunwrap.hpp" />
+    <ClInclude Include="..\openvpn\tun\persist\tunwrapasio.hpp" />
+    <ClInclude Include="..\openvpn\tun\proxy.hpp" />
+    <ClInclude Include="..\openvpn\tun\server\tunbase.hpp" />
+    <ClInclude Include="..\openvpn\tun\tunio.hpp" />
+    <ClInclude Include="..\openvpn\tun\tunlog.hpp" />
+    <ClInclude Include="..\openvpn\tun\tunmtu.hpp" />
+    <ClInclude Include="..\openvpn\tun\tunspec.hpp" />
+    <ClInclude Include="..\openvpn\tun\win\client\clientconfig.hpp" />
+    <ClInclude Include="..\openvpn\tun\win\client\setupbase.hpp" />
+    <ClInclude Include="..\openvpn\tun\win\client\tuncli.hpp" />
+    <ClInclude Include="..\openvpn\tun\win\client\tunsetup.hpp" />
+    <ClInclude Include="..\openvpn\tun\win\nrpt.hpp" />
+    <ClInclude Include="..\openvpn\tun\win\ringbuffer.hpp" />
+    <ClInclude Include="..\openvpn\tun\win\tunutil.hpp" />
+    <ClInclude Include="..\openvpn\tun\win\wfp.hpp" />
+    <ClInclude Include="..\openvpn\tun\win\winproxy.hpp" />
+    <ClInclude Include="..\openvpn\win\call.hpp" />
+    <ClInclude Include="..\openvpn\win\cmd.hpp" />
+    <ClInclude Include="..\openvpn\win\console.hpp" />
+    <ClInclude Include="..\openvpn\win\event.hpp" />
+    <ClInclude Include="..\openvpn\win\handle.hpp" />
+    <ClInclude Include="..\openvpn\win\impersonate.hpp" />
+    <ClInclude Include="..\openvpn\win\modname.hpp" />
+    <ClInclude Include="..\openvpn\win\reg.hpp" />
+    <ClInclude Include="..\openvpn\win\scoped_handle.hpp" />
+    <ClInclude Include="..\openvpn\win\sleep.hpp" />
+    <ClInclude Include="..\openvpn\win\unicode.hpp" />
+    <ClInclude Include="..\openvpn\win\winerr.hpp" />
+  </ItemGroup>
+  <ItemGroup>
+    <ClCompile Include="..\test\ovpncli\cli.cpp" />
+  </ItemGroup>
+  <PropertyGroup Label="Globals">
+    <ProjectGuid>{1F891260-2039-494F-9777-EC5166AF31BC}</ProjectGuid>
+    <RootNamespace>ovpn3core</RootNamespace>
+    <WindowsTargetPlatformVersion>10.0</WindowsTargetPlatformVersion>
+    <ProjectName>cli</ProjectName>
+  </PropertyGroup>
+  <Import Project="$(VCTargetsPath)\Microsoft.Cpp.Default.props" />
+  <PropertyGroup Condition="'$(Configuration)|$(Platform)'=='Debug|x64'" Label="Configuration">
+    <ConfigurationType>Application</ConfigurationType>
+    <CharacterSet>MultiByte</CharacterSet>
+    <PlatformToolset>v142</PlatformToolset>
+    <UseDebugLibraries>true</UseDebugLibraries>
+  </PropertyGroup>
+  <PropertyGroup Condition="'$(Configuration)|$(Platform)'=='Debug|ARM64'" Label="Configuration">
+    <ConfigurationType>Application</ConfigurationType>
+    <CharacterSet>MultiByte</CharacterSet>
+    <PlatformToolset>v142</PlatformToolset>
+    <UseDebugLibraries>true</UseDebugLibraries>
+  </PropertyGroup>
+  <PropertyGroup Condition="'$(Configuration)|$(Platform)'=='DebugAgent|x64'" Label="Configuration">
+    <ConfigurationType>Application</ConfigurationType>
+    <UseDebugLibraries>true</UseDebugLibraries>
+    <CharacterSet>MultiByte</CharacterSet>
+    <PlatformToolset>v142</PlatformToolset>
+  </PropertyGroup>
+  <PropertyGroup Condition="'$(Configuration)|$(Platform)'=='DebugAgent|ARM64'" Label="Configuration">
+    <ConfigurationType>Application</ConfigurationType>
+    <UseDebugLibraries>true</UseDebugLibraries>
+    <CharacterSet>MultiByte</CharacterSet>
+    <PlatformToolset>v142</PlatformToolset>
+  </PropertyGroup>
+  <PropertyGroup Condition="'$(Configuration)|$(Platform)'=='DebugOpenSSL|x64'" Label="Configuration">
+    <ConfigurationType>Application</ConfigurationType>
+    <UseDebugLibraries>true</UseDebugLibraries>
+    <CharacterSet>MultiByte</CharacterSet>
+    <PlatformToolset>v142</PlatformToolset>
+  </PropertyGroup>
+  <PropertyGroup Condition="'$(Configuration)|$(Platform)'=='DebugOpenSSL|ARM64'" Label="Configuration">
+    <ConfigurationType>Application</ConfigurationType>
+    <UseDebugLibraries>true</UseDebugLibraries>
+    <CharacterSet>MultiByte</CharacterSet>
+    <PlatformToolset>v142</PlatformToolset>
+  </PropertyGroup>
+  <PropertyGroup Condition="'$(Configuration)|$(Platform)'=='Release|x64'" Label="Configuration">
+    <ConfigurationType>Application</ConfigurationType>
+    <PlatformToolset>v142</PlatformToolset>
+    <WholeProgramOptimization>true</WholeProgramOptimization>
+    <CharacterSet>MultiByte</CharacterSet>
+  </PropertyGroup>
+  <PropertyGroup Condition="'$(Configuration)|$(Platform)'=='Release|ARM64'" Label="Configuration">
+    <ConfigurationType>Application</ConfigurationType>
+    <PlatformToolset>v142</PlatformToolset>
+    <WholeProgramOptimization>true</WholeProgramOptimization>
+    <CharacterSet>MultiByte</CharacterSet>
+  </PropertyGroup>
+  <PropertyGroup Condition="'$(Configuration)|$(Platform)'=='ReleaseOpenSSL|x64'" Label="Configuration">
+    <ConfigurationType>Application</ConfigurationType>
+    <UseDebugLibraries>false</UseDebugLibraries>
+    <PlatformToolset>v142</PlatformToolset>
+    <WholeProgramOptimization>true</WholeProgramOptimization>
+    <CharacterSet>MultiByte</CharacterSet>
+  </PropertyGroup>
+  <PropertyGroup Condition="'$(Configuration)|$(Platform)'=='ReleaseOpenSSL|ARM64'" Label="Configuration">
+    <ConfigurationType>Application</ConfigurationType>
+    <UseDebugLibraries>false</UseDebugLibraries>
+    <PlatformToolset>v142</PlatformToolset>
+    <WholeProgramOptimization>true</WholeProgramOptimization>
+    <CharacterSet>MultiByte</CharacterSet>
+  </PropertyGroup>
+  <Import Project="$(VCTargetsPath)\Microsoft.Cpp.props" />
+  <ImportGroup Label="ExtensionSettings">
+  </ImportGroup>
+  <ImportGroup Label="Shared">
+  </ImportGroup>
+  <PropertyGroup Label="UserMacros" />
+  <PropertyGroup />
+  <ItemDefinitionGroup Condition="'$(Configuration)|$(Platform)'=='Debug|x64'">
+    <ClCompile>
+      <WarningLevel>TurnOffAllWarnings</WarningLevel>
+      <SDLCheck>false</SDLCheck>
+      <PreprocessorDefinitions>_CRT_SECURE_NO_WARNINGS;NOMINMAX;_WIN32_WINNT=0x0600;USE_ASIO;ASIO_STANDALONE;USE_MBEDTLS;TAP_WIN_COMPONENT_ID=tap0901;%(PreprocessorDefinitions)</PreprocessorDefinitions>
+      <AdditionalIncludeDirectories>$(SolutionDir)..\;%(AdditionalIncludeDirectories)</AdditionalIncludeDirectories>
+      <AdditionalOptions>/bigobj %(AdditionalOptions)</AdditionalOptions>
+    </ClCompile>
+    <Link>
+      <GenerateDebugInformation>true</GenerateDebugInformation>
+      <AdditionalLibraryDirectories>%(AdditionalLibraryDirectories)</AdditionalLibraryDirectories>
+      <AdditionalDependencies>mbedtls.lib;fwpuclnt.lib;ws2_32.lib;crypt32.lib;iphlpapi.lib;winmm.lib;advapi32.lib;wininet.lib;shell32.lib;ole32.lib;rpcrt4.lib;Wtsapi32.lib;setupapi.lib</AdditionalDependencies>
+      <ShowProgress>NotSet</ShowProgress>
+      <SubSystem>Console</SubSystem>
+    </Link>
+  </ItemDefinitionGroup>
+  <ItemDefinitionGroup Condition="'$(Configuration)|$(Platform)'=='Debug|Win32'">
+    <ClCompile>
+      <WarningLevel>TurnOffAllWarnings</WarningLevel>
+      <SDLCheck>false</SDLCheck>
+      <PreprocessorDefinitions>_CRT_SECURE_NO_WARNINGS;NOMINMAX;_WIN32_WINNT=0x0600;USE_ASIO;ASIO_STANDALONE;USE_MBEDTLS;TAP_WIN_COMPONENT_ID=tap0901;%(PreprocessorDefinitions)</PreprocessorDefinitions>
+      <AdditionalIncludeDirectories>$(SolutionDir)..\;%(AdditionalIncludeDirectories)</AdditionalIncludeDirectories>
+      <AdditionalOptions>/bigobj %(AdditionalOptions)</AdditionalOptions>
+    </ClCompile>
+    <Link>
+      <GenerateDebugInformation>true</GenerateDebugInformation>
+      <AdditionalLibraryDirectories>%(AdditionalLibraryDirectories)</AdditionalLibraryDirectories>
+      <AdditionalDependencies>mbedtls.lib;fwpuclnt.lib;ws2_32.lib;crypt32.lib;iphlpapi.lib;winmm.lib;advapi32.lib;wininet.lib;shell32.lib;ole32.lib;rpcrt4.lib;Wtsapi32.lib;setupapi.lib</AdditionalDependencies>
+      <ShowProgress>NotSet</ShowProgress>
+      <SubSystem>Console</SubSystem>
+    </Link>
+  </ItemDefinitionGroup>
+  <ItemDefinitionGroup Condition="'$(Configuration)|$(Platform)'=='DebugAgent|x64'">
+    <ClCompile>
+      <WarningLevel>TurnOffAllWarnings</WarningLevel>
+      <SDLCheck>false</SDLCheck>
+      <PreprocessorDefinitions>_CRT_SECURE_NO_WARNINGS;NOMINMAX;_WIN32_WINNT=0x0600;USE_ASIO;ASIO_STANDALONE;USE_MBEDTLS;TAP_WIN_COMPONENT_ID=tap0901;OPENVPN_COMMAND_AGENT;HAVE_JSONCPP;OVPNAGENT_DISABLE_PATH_CHECK;%(PreprocessorDefinitions)</PreprocessorDefinitions>
+      <AdditionalIncludeDirectories>$(SolutionDir)..\..\common;$(SolutionDir)..\;%(AdditionalIncludeDirectories)</AdditionalIncludeDirectories>
+      <AdditionalOptions>/bigobj %(AdditionalOptions)</AdditionalOptions>
+    </ClCompile>
+    <Link>
+      <GenerateDebugInformation>true</GenerateDebugInformation>
+      <AdditionalLibraryDirectories>%(AdditionalLibraryDirectories)</AdditionalLibraryDirectories>
+      <AdditionalDependencies>mbedtls.lib;fwpuclnt.lib;ws2_32.lib;crypt32.lib;iphlpapi.lib;winmm.lib;advapi32.lib;wininet.lib;shell32.lib;ole32.lib;rpcrt4.lib;Wtsapi32.lib;setupapi.lib;jsoncpp.lib</AdditionalDependencies>
+      <SubSystem>Console</SubSystem>
+    </Link>
+  </ItemDefinitionGroup>
+  <ItemDefinitionGroup Condition="'$(Configuration)|$(Platform)'=='DebugAgent|Win32'">
+    <ClCompile>
+      <WarningLevel>TurnOffAllWarnings</WarningLevel>
+      <SDLCheck>false</SDLCheck>
+      <PreprocessorDefinitions>_CRT_SECURE_NO_WARNINGS;NOMINMAX;_WIN32_WINNT=0x0600;USE_ASIO;ASIO_STANDALONE;USE_MBEDTLS;TAP_WIN_COMPONENT_ID=tap0901;OPENVPN_COMMAND_AGENT;HAVE_JSONCPP;OVPNAGENT_DISABLE_PATH_CHECK;%(PreprocessorDefinitions)</PreprocessorDefinitions>
+      <AdditionalIncludeDirectories>$(SolutionDir)..\..\common;$(SolutionDir)..\;%(AdditionalIncludeDirectories)</AdditionalIncludeDirectories>
+      <AdditionalOptions>/bigobj %(AdditionalOptions)</AdditionalOptions>
+    </ClCompile>
+    <Link>
+      <GenerateDebugInformation>true</GenerateDebugInformation>
+      <AdditionalLibraryDirectories>%(AdditionalLibraryDirectories)</AdditionalLibraryDirectories>
+      <AdditionalDependencies>mbedtls.lib;fwpuclnt.lib;ws2_32.lib;crypt32.lib;iphlpapi.lib;winmm.lib;advapi32.lib;wininet.lib;shell32.lib;ole32.lib;rpcrt4.lib;Wtsapi32.lib;setupapi.lib;jsoncpp.lib</AdditionalDependencies>
+      <SubSystem>Console</SubSystem>
+    </Link>
+  </ItemDefinitionGroup>
+  <ItemDefinitionGroup Condition="'$(Configuration)|$(Platform)'=='DebugOpenSSL|x64'">
+    <ClCompile>
+      <WarningLevel>TurnOffAllWarnings</WarningLevel>
+      <SDLCheck>false</SDLCheck>
+      <PreprocessorDefinitions>_CRT_SECURE_NO_WARNINGS;NOMINMAX;_WIN32_WINNT=0x0600;USE_ASIO;ASIO_STANDALONE;USE_OPENSSL;TAP_WIN_COMPONENT_ID=tap0901;%(PreprocessorDefinitions)</PreprocessorDefinitions>
+      <AdditionalIncludeDirectories>$(SolutionDir)..\;%(AdditionalIncludeDirectories)</AdditionalIncludeDirectories>
+      <AdditionalOptions>/bigobj %(AdditionalOptions)</AdditionalOptions>
+    </ClCompile>
+    <Link>
+      <GenerateDebugInformation>true</GenerateDebugInformation>
+      <AdditionalLibraryDirectories>%(AdditionalLibraryDirectories)</AdditionalLibraryDirectories>
+      <AdditionalDependencies>gdi32.lib;user32.lib;ssleay32.lib;libeay32.lib;fwpuclnt.lib;ws2_32.lib;crypt32.lib;iphlpapi.lib;winmm.lib;advapi32.lib;wininet.lib;shell32.lib;ole32.lib;rpcrt4.lib;Wtsapi32.lib;setupapi.lib</AdditionalDependencies>
+      <ShowProgress>NotSet</ShowProgress>
+    </Link>
+  </ItemDefinitionGroup>
+  <ItemDefinitionGroup Condition="'$(Configuration)|$(Platform)'=='DebugOpenSSL|Win32'">
+    <ClCompile>
+      <WarningLevel>TurnOffAllWarnings</WarningLevel>
+      <SDLCheck>false</SDLCheck>
+      <PreprocessorDefinitions>_CRT_SECURE_NO_WARNINGS;NOMINMAX;_WIN32_WINNT=0x0600;USE_ASIO;ASIO_STANDALONE;USE_OPENSSL;TAP_WIN_COMPONENT_ID=tap0901;%(PreprocessorDefinitions)</PreprocessorDefinitions>
+      <AdditionalIncludeDirectories>$(SolutionDir)..\;%(AdditionalIncludeDirectories)</AdditionalIncludeDirectories>
+      <AdditionalOptions>/bigobj %(AdditionalOptions)</AdditionalOptions>
+    </ClCompile>
+    <Link>
+      <GenerateDebugInformation>true</GenerateDebugInformation>
+      <AdditionalLibraryDirectories>%(AdditionalLibraryDirectories)</AdditionalLibraryDirectories>
+      <AdditionalDependencies>gdi32.lib;user32.lib;ssleay32.lib;libeay32.lib;fwpuclnt.lib;ws2_32.lib;crypt32.lib;iphlpapi.lib;winmm.lib;advapi32.lib;wininet.lib;shell32.lib;ole32.lib;rpcrt4.lib;Wtsapi32.lib;setupapi.lib</AdditionalDependencies>
+      <ShowProgress>NotSet</ShowProgress>
+    </Link>
+  </ItemDefinitionGroup>
+  <ItemDefinitionGroup Condition="'$(Configuration)|$(Platform)'=='Release|x64'">
+    <ClCompile>
+      <WarningLevel>TurnOffAllWarnings</WarningLevel>
+      <SDLCheck>false</SDLCheck>
+      <PreprocessorDefinitions>_CRT_SECURE_NO_WARNINGS;NOMINMAX;_WIN32_WINNT=0x0600;USE_ASIO;ASIO_STANDALONE;USE_MBEDTLS;TAP_WIN_COMPONENT_ID=tap0901;%(PreprocessorDefinitions)</PreprocessorDefinitions>
+      <AdditionalIncludeDirectories>$(SolutionDir)..\;%(AdditionalIncludeDirectories)</AdditionalIncludeDirectories>
+    </ClCompile>
+    <Link>
+      <GenerateDebugInformation>true</GenerateDebugInformation>
+      <EnableCOMDATFolding>true</EnableCOMDATFolding>
+      <OptimizeReferences>true</OptimizeReferences>
+      <AdditionalLibraryDirectories>%(AdditionalLibraryDirectories)</AdditionalLibraryDirectories>
+      <AdditionalDependencies>mbedtls.lib;fwpuclnt.lib;ws2_32.lib;crypt32.lib;iphlpapi.lib;winmm.lib;advapi32.lib;wininet.lib;shell32.lib;ole32.lib;rpcrt4.lib;Wtsapi32.lib;setupapi.lib;%(AdditionalDependencies)</AdditionalDependencies>
+    </Link>
+  </ItemDefinitionGroup>
+  <ItemDefinitionGroup Condition="'$(Configuration)|$(Platform)'=='Release|Win32'">
+    <ClCompile>
+      <WarningLevel>TurnOffAllWarnings</WarningLevel>
+      <SDLCheck>false</SDLCheck>
+      <PreprocessorDefinitions>_CRT_SECURE_NO_WARNINGS;NOMINMAX;_WIN32_WINNT=0x0600;USE_ASIO;ASIO_STANDALONE;USE_MBEDTLS;TAP_WIN_COMPONENT_ID=tap0901;%(PreprocessorDefinitions)</PreprocessorDefinitions>
+      <AdditionalIncludeDirectories>$(SolutionDir)..\;%(AdditionalIncludeDirectories)</AdditionalIncludeDirectories>
+    </ClCompile>
+    <Link>
+      <GenerateDebugInformation>true</GenerateDebugInformation>
+      <EnableCOMDATFolding>true</EnableCOMDATFolding>
+      <OptimizeReferences>true</OptimizeReferences>
+      <AdditionalLibraryDirectories>%(AdditionalLibraryDirectories)</AdditionalLibraryDirectories>
+      <AdditionalDependencies>mbedtls.lib;fwpuclnt.lib;ws2_32.lib;crypt32.lib;iphlpapi.lib;winmm.lib;advapi32.lib;wininet.lib;shell32.lib;ole32.lib;rpcrt4.lib;Wtsapi32.lib;setupapi.lib;%(AdditionalDependencies)</AdditionalDependencies>
+    </Link>
+  </ItemDefinitionGroup>
+  <ItemDefinitionGroup Condition="'$(Configuration)|$(Platform)'=='ReleaseOpenSSL|x64'">
+    <ClCompile>
+      <WarningLevel>TurnOffAllWarnings</WarningLevel>
+      <SDLCheck>false</SDLCheck>
+      <PreprocessorDefinitions>_CRT_SECURE_NO_WARNINGS;NOMINMAX;_WIN32_WINNT=0x0600;USE_ASIO;ASIO_STANDALONE;USE_OPENSSL;TAP_WIN_COMPONENT_ID=tap0901;%(PreprocessorDefinitions)</PreprocessorDefinitions>
+      <AdditionalIncludeDirectories>$(SolutionDir)..\;%(AdditionalIncludeDirectories)</AdditionalIncludeDirectories>
+    </ClCompile>
+    <Link>
+      <GenerateDebugInformation>true</GenerateDebugInformation>
+      <EnableCOMDATFolding>true</EnableCOMDATFolding>
+      <OptimizeReferences>true</OptimizeReferences>
+      <AdditionalLibraryDirectories>%(AdditionalLibraryDirectories)</AdditionalLibraryDirectories>
+      <AdditionalDependencies>ssleay32.lib;libeay32.lib;fwpuclnt.lib;ws2_32.lib;crypt32.lib;iphlpapi.lib;winmm.lib;advapi32.lib;wininet.lib;shell32.lib;ole32.lib;rpcrt4.lib;Wtsapi32.lib;setupapi.lib;%(AdditionalDependencies)</AdditionalDependencies>
+    </Link>
+  </ItemDefinitionGroup>
+  <ItemDefinitionGroup Condition="'$(Configuration)|$(Platform)'=='ReleaseOpenSSL|Win32'">
+    <ClCompile>
+      <WarningLevel>TurnOffAllWarnings</WarningLevel>
+      <SDLCheck>false</SDLCheck>
+      <PreprocessorDefinitions>_CRT_SECURE_NO_WARNINGS;NOMINMAX;_WIN32_WINNT=0x0600;USE_ASIO;ASIO_STANDALONE;USE_OPENSSL;TAP_WIN_COMPONENT_ID=tap0901;%(PreprocessorDefinitions)</PreprocessorDefinitions>
+      <AdditionalIncludeDirectories>$(SolutionDir)..\;%(AdditionalIncludeDirectories)</AdditionalIncludeDirectories>
+    </ClCompile>
+    <Link>
+      <GenerateDebugInformation>true</GenerateDebugInformation>
+      <EnableCOMDATFolding>true</EnableCOMDATFolding>
+      <OptimizeReferences>true</OptimizeReferences>
+      <AdditionalLibraryDirectories>%(AdditionalLibraryDirectories)</AdditionalLibraryDirectories>
+      <AdditionalDependencies>ssleay32.lib;libeay32.lib;fwpuclnt.lib;ws2_32.lib;crypt32.lib;iphlpapi.lib;winmm.lib;advapi32.lib;wininet.lib;shell32.lib;ole32.lib;rpcrt4.lib;Wtsapi32.lib;setupapi.lib;%(AdditionalDependencies)</AdditionalDependencies>
+    </Link>
+  </ItemDefinitionGroup>
+  <Import Project="$(VCTargetsPath)\Microsoft.Cpp.targets" />
+  <ImportGroup Label="ExtensionTargets">
+  </ImportGroup>
 </Project>